#include "bob_project.h"
// #include <indicators/dynamic_progress.hpp>
// #include <indicators/progress_bar.hpp>
#include <fstream>
#include <chrono>
#include <thread>

namespace bob
{
    using namespace std::chrono_literals;

    project::project( ) : project_directory("."), bob_home_directory("/.bob")
    {
        load_config_file("config.yaml");
        configuration_json["host_os"] = host_os_string;
    }

    project::~project( )
    {
    }


    project::project( const std::vector<std::string>& project_string ) : project_directory("."), bob_home_directory("/.bob")
    {
        load_config_file("config.yaml");
        configuration_json["host_os"] = host_os_string;
        parse_project_string(project_string);
    }

    void project::set_project_directory(const std::string path)
    {
        project_directory = path;
    }


    YAML::Node project::get_project_summary()
    {
        return project_summary;
    }

    void project::parse_project_string( const std::vector<std::string>& project_string )
    {
        project_name = "";
        for ( auto& s : project_string )
        {
            // Identify features, commands, and components
            if ( s.front( ) == '+' )
                unprocessed_features.push_back( s.substr(1) );
            else if ( s.back( ) == '!' )
                commands.insert( s.substr(0, s.size()-1) );
            else
                unprocessed_components.push_back( s );
        }

        // Generate the project name from the project string
        for ( const auto& i : unprocessed_components )
            project_name += i + "-";

        if (!unprocessed_components.empty())
            project_name.pop_back( );

        for ( const auto& i : unprocessed_features )
            project_name += "-" + i;

        if (project_name.empty())
            project_name = "none";

        // Add standard information into the project summary
        project_summary["project_name"]   = project_name;
        project_summary["project_output"] = default_output_directory + project_name;
    }

    void project::process_requirements(const YAML::Node& node)
    {
        if (node.IsScalar () || node.IsSequence ())
        {
            std::cerr /*<< yaml["name"]*/<< ": 'requires' entry is malformed: \n'" << node << "'\n\n";
            return;
        }

        try
        {
            // Process required components
            if (node["components"])
            {
                // Add the item/s to the new_component list
                if (node["components"].IsScalar ())
                    unprocessed_components.push_back (node["components"].as<std::string> ());
                else if (node["components"].IsSequence ())
                    for (auto &i : node["components"])
                        unprocessed_components.push_back (i.as<std::string> ());
                else
                    std::cerr << "Node '" /*<< yaml["name"].as<std::string>() */<< "' has invalid 'requires'\n";
            }

            // Process required features
            if (node["features"])
            {
                std::vector<std::string> new_features;

                // Add the item/s to the new_features list
                if (node["features"].IsScalar ())
                    unprocessed_features.push_back (node["features"].as<std::string> ());
                else if (node["features"].IsSequence ())
                    for (auto &i : node["features"])
                        unprocessed_features.push_back (i.as<std::string> ());
                else
                    std::cerr << "Node '" /*<< yaml["name"].as<std::string>()*/<< "' has invalid 'requires'\n";
            }
        }
        catch (YAML::Exception &e)
        {
            std::cerr << "Failed to process requirements for '" /*<< yaml["name"] */<< "'\n";
            std::cerr << e.msg << "\n";
        }
    }

    void project::process_supported_feature(YAML::Node& component, const YAML::Node& node)
    {
        // Process all the "requires"
        if (node["requires"])
        {
            process_requirements (node["requires"]);
        }

        // Merge all nodes of this feature to the parent component
//        bob::yaml_node_merge(component, node);
    }


    /**
     * @brief Processes all the @ref unprocessed_components and @ref unprocessed_features, adding items to @ref unknown_components if they are not in the component database
     *        It is assumed the caller will process the @ref unknown_components before adding them back to @ref unprocessed_component and calling this again.
     * @return project::state
     */
    project::state project::evaluate_dependencies()
    {
        // Start processing all the required components and features
        while ( !unprocessed_components.empty( ) || !unprocessed_features.empty( ))
        {
            // Loop through the list of unprocessed components.
            // Note: Items will be added to unprocessed_components during processing
            for ( auto i = 0; i < unprocessed_components.size(); ++i )
            {
                // Convert string to id
                const auto c = bob::component_dotname_to_id(unprocessed_components[i]);

                // Find the component in the project component database
                auto component_path = find_component(c);
                if ( !component_path )
                {
                    unknown_components.insert(c);
                    continue;
                }

                // Add component to the required list and continue if this is not a new component
                if ( required_components.insert( c ).second == false )
                    continue;

                std::shared_ptr<bob::component> new_component;
                try
                {
                    new_component = std::make_shared<bob::component>( component_path.value() );
                    components.push_back( new_component );
                }
                catch ( std::exception e )
                {
                    std::cerr << "Failed to parse: " << c << "\n" << e.what() << std::endl;
                    //unknown_components.insert(c);
                }

                // Add all the required components into the unprocessed list
                for (const auto& r : new_component->yaml["requires"]["components"])
                    unprocessed_components.push_back(r.Scalar());

                // Add all the required features into the unprocessed list
                for (const auto& f : new_component->yaml["requires"]["features"])
                    unprocessed_features.push_back(f.Scalar());

                // Process all the currently required features. Note new feature will be processed in the features pass
                for ( auto& f : required_features )
                    if ( new_component->yaml["supports"][f] )
<<<<<<< HEAD
                        process_supported_feature( new_component->yaml, new_component->yaml["supports"][f] );
=======
                        process_requirements( new_component->yaml["supports"][f] );
>>>>>>> e9c0fb3e
            }
            unprocessed_components.clear();

            // Process all the new features
            // Note: Items will be added to unprocessed_features during processing
            for ( auto i = 0; i < unprocessed_features.size(); ++i )
            {
                const auto f = unprocessed_features[i];

                // Insert feature and continue if this is not a new feature
                if ( required_features.insert( f ).second == false )
                    continue;

                // Update each component with the new feature
                for ( auto& c : components )
                    if ( c->yaml["supports"][f] )
                        process_supported_feature( c->yaml, c->yaml["supports"][f] );
            }
            unprocessed_features.clear();
        };

        if (unknown_components.size() != 0) return project::state::PROJECT_HAS_UNKNOWN_COMPONENTS;

        return project::state::PROJECT_VALID;
    }

    void project::generate_project_summary()
    {
        // Put all YAML nodes into the summary
        for (const auto& c: components)
        {
            project_summary["components"][c->id] = c->yaml;
            for (auto tool: c->yaml["tools"])
            {
                inja::Environment inja_env = inja::Environment();
                inja_env.add_callback("curdir", 0, [&c](const inja::Arguments& args) { return c->yaml["directory"].Scalar();});
                
                auto new_tool = inja_env.render(project_summary["tools"][tool.first.Scalar()].Scalar(), configuration_json);
            }
        }

        // Process all the supported features by merging their content with the parent component
        for ( auto c : project_summary["components"] )
        	if (c.second["supports"].IsDefined())
				for ( auto f : this->required_features )
					if ( c.second["supports"][f].IsDefined() )
						yaml_node_merge( c.second, c.second["supports"][f] );


        project_summary["features"] = {};
        for (const auto& i: this->required_features)
        	project_summary["features"].push_back(i);

        project_summary_json = project_summary.as<nlohmann::json>();
        project_summary_json["data"] = nlohmann::json::object();
    }

    std::optional<fs::path> project::find_component(const std::string component_dotname)
    {
        const std::string component_id = bob::component_dotname_to_id(component_dotname);

        // Get component from database
        const auto& c = component_database[component_id];

        // Check if that component is in the database
        if (!c)
            return {};

        if (c.IsScalar() && fs::exists(c.Scalar()))
            return c.Scalar();
        if (c.IsSequence())
        {
            if ( c.size( ) == 1 )
            {
                if ( fs::exists( c[0].Scalar( ) ) )
                    return c[0].Scalar( );
            }
            else
                std::cerr << "TODO: Parse multiple matches to the same component ID: " << component_id << std::endl;
        }
        return {};
    }

    void project::parse_blueprints()
    {
        for ( auto c: project_summary["components"])
            for ( auto b : c.second["blueprints"] )
            {
                std::string blueprint_string = inja_environment.render( b.second["regex"] ? b.second["regex"].Scalar() : b.first.Scalar( ), project_summary_json );
                std::clog << "Blueprint: " << blueprint_string << std::endl;
                b.second["bob_parent_path"] = c.second["directory"];
                blueprint_list.insert( blueprint_list.end( ), { blueprint_string, b.second } );
            }
    }

    void project::evaluate_blueprint_dependencies()
    {
        std::unordered_set<std::string> new_targets;
        std::unordered_set<std::string> processed_targets;
        std::unordered_set<std::string> unprocessed_targets = commands;

        while (!unprocessed_targets.empty())
        {
            for (auto& t: unprocessed_targets)
            {
                // Add to processed targets and check if it's already been processed
                if (processed_targets.insert(t).second == false)
                    continue;

                auto matches = find_blueprint_match(t);
                for (auto& match: matches)
                {
                    new_targets.insert(match->dependencies.begin(), match->dependencies.end());
                    auto new_task = std::make_shared<construction_task>();
                    new_task->blueprint = std::move(match);
                    new_task->state = bob_task_to_be_done;
                    construction_list.insert( std::make_pair(t, new_task ));
                }
                todo_list.push_back(t);
            }

            unprocessed_targets.clear();
            unprocessed_targets.swap(new_targets);
        }
    }

    void project::process_data_dependency(const std::string& path)
    {
        if (path.front() != '/')
        {
            // TODO: Throw exception
            std::cerr << "Data path does not start with '/'" << std::endl;
            return;
        }

        for (const auto& c: project_summary_json["components"])
        {
            try {
                json_node_merge(project_summary_json[nlohmann::json::json_pointer("/data" + path)], c.at(nlohmann::json::json_pointer(path)));
            }
            catch (...) {}
        }
    }

    std::vector<std::unique_ptr<blueprint_match>> project::find_blueprint_match( const std::string target )
    {
        std::vector<std::unique_ptr<blueprint_match>> blueprint_matches;

        for ( auto& b : blueprint_list )
        {
            std::smatch s;

            // Check if rule is a regex, otherwise do a string comparison
            if ( b.second["regex"] )
            {
                if ( !std::regex_match(target, s, std::regex { b.first } ) )
                    continue;
            }
            else
            {
                if (target != b.first )
                    continue;
            }

            auto match = std::make_unique<blueprint_match>();
            match->target = target;
            match->blueprint = b.second;

            // Process match
            if ( b.second["regex"] )
            {
                // arg_count starts at 0 as the first match is the entire string
                int arg_count = 0;
                for ( auto& regex_match : s )
                {
                    match->regex_matches[arg_count] = regex_match.str( );
                    ++arg_count;
                }
            }
            else
            {
                match->regex_matches[0] = target;
            }

            inja::Environment local_inja_env;
            local_inja_env.add_callback("$", 1, [&match](const inja::Arguments& args) {
                        return match->regex_matches[ args[0]->get<int>() ];
                    });

            // Run template engine on dependencies
            for ( auto d : b.second["depends"] )
            {
                // Check for special dependency_file condition
                if ( d.IsMap( ) )
                {
                    if ( d.begin()->first.Scalar() ==  "dependency_file" )
                    {
                        const std::string generated_dependency_file = local_inja_env.render( d.begin()->second.Scalar(), project_summary_json );
                        auto dependencies = parse_gcc_dependency_file(generated_dependency_file);
                        match->dependencies.insert( std::end( match->dependencies ), std::begin( dependencies ), std::end( dependencies ) );
                        continue;
                    }
                    else if (d.begin()->first.Scalar().compare( "data" ) == 0)
                    {
                        const std::string data_path = local_inja_env.render( d.begin()->second.Scalar(), project_summary_json );
                        required_data.insert(data_path);
                        process_data_dependency(data_path);
                    }
                }
                // Verify validity of dependency
                else if ( !d.IsScalar( ) )
                {
                    std::cerr << "Dependencies only support Scalar entries\n";
                    return {};
                }

                std::string depend_string = d.Scalar( );

                // Generate full dependency string by applying template engine
                std::string generated_depend;
                try
                {
                    generated_depend = local_inja_env.render( depend_string, project_summary_json );
                }
                catch ( std::exception& e )
                {
                    std::cerr << "Couldn't apply template: '" << depend_string << "'" << std::endl;
                    return {};
                }

                // Check if the input was a YAML array construct
                if ( depend_string.front( ) == '[' && depend_string.back( ) == ']' )
                {
                    // Load the generated dependency string as YAML and push each item individually
                    YAML::Node generated_node = YAML::Load( generated_depend );
                    for ( auto i : generated_node )
                        match->dependencies.push_back( i.Scalar( ) );
                }
                else
                {
                    match->dependencies.push_back( generated_depend );
                }
            }

            // If the file exists, get the last modified timestamp
            if ( fs::exists( target ) )
                match->last_modified = fs::last_write_time( target );

            blueprint_matches.push_back( std::move( match ) );
        }

        if (blueprint_matches.empty())
        {
            if (fs::exists( target ))
            {
                auto match = std::make_unique<blueprint_match>();
                match->target        = target;
                match->blueprint     = YAML::Node();
                match->last_modified = fs::last_write_time( target );
                blueprint_matches.push_back( std::move( match ) );
                // std::clog << "Found non-blueprint dependency '" << target << "'" << std::endl;
            }
            else
                std::clog << "No blueprint for '" << target << "'" << std::endl;
        }

        return blueprint_matches;
    }

    void project::load_common_commands()
    {
        blueprint_commands["echo"] = []( std::string target, const YAML::Node& command, std::string captured_output, const nlohmann::json& generated_json, inja::Environment& inja_env) -> std::string {
            if (!command.begin()->second.IsNull())
                captured_output = inja_env.render(command.begin()->second.as<std::string>(), generated_json);

            std::cout << captured_output << "\n";
            return captured_output;
        };


        blueprint_commands["execute"] = []( std::string target, const YAML::Node& command, std::string captured_output, const nlohmann::json& generated_json, inja::Environment& inja_env) -> std::string {
            if (command.begin()->second.IsNull())
                return "";

            std::string temp = command.begin( )->second.as<std::string>( );
            captured_output = inja_env.render( temp, generated_json );
            //std::replace( captured_output.begin( ), captured_output.end( ), '/', '\\' );
            // std::clog << "Executing '" << captured_output << "'\n";
            auto [temp_output, retcode] = exec( captured_output, std::string( "" ) );

            if (retcode < 0 && temp_output.length( ) != 0)
<<<<<<< HEAD
                std::cerr << "\n\n" << captured_output << " returned " << retcode << "\n" << temp_output << "\n";
=======
                std::cerr << temp_output << "\n";
>>>>>>> e9c0fb3e
            else if ( temp_output.length( ) != 0 )
                std::clog << temp_output << "\n";

            return temp_output;
        };

        blueprint_commands["fix_slashes"] = []( std::string target, const YAML::Node& command, std::string captured_output, const nlohmann::json& generated_json, inja::Environment& inja_env) -> std::string {
            std::replace(captured_output.begin(), captured_output.end(), '\\', '/');
            return captured_output;
        };


        blueprint_commands["regex"] = []( std::string target, const YAML::Node& command, std::string captured_output, const nlohmann::json& generated_json, inja::Environment& inja_env) -> std::string {
            std::regex regex_search(command["search"].as<std::string>());
            if (command["split"])
            {
                std::istringstream ss(captured_output);
                std::string line;
                captured_output = "";
                int count = 0;
                YAML::Node yaml;

                while (std::getline(ss, line))
                {
<<<<<<< HEAD
                  if (command["replace"])
                  {
                    std::string r = std::regex_replace(line, regex_search, command["replace"].as<std::string>(), std::regex_constants::format_no_copy);
                    captured_output.append(r);
                  }
                  else if (command["to_yaml"])
                  {
                    std::smatch s;
                    if (!std::regex_match(line, s, regex_search))
                      continue;
                    YAML::Node node;
                    node[0] = YAML::Node();
                    int i=1;
                    for ( auto& v : command["to_yaml"] )
                      node[0][v.Scalar()] = s[i++].str();

                    captured_output.append(YAML::Dump(node));
                    captured_output.append("\n");
                  }
=======
                    if (command["replace"])
                    {
                      std::string r = std::regex_replace(line, regex_search, command["replace"].as<std::string>(), std::regex_constants::format_no_copy);
                      captured_output.append(r);
                    }
                    else if (command["to_yaml"])
                    {
                      std::smatch s;
                      if (!std::regex_match(line, s, regex_search))
                        continue;

                      int i=0;
                      for ( auto& v : command["to_yaml"] )
                        yaml[v.Scalar()] = s[i++];
                    }
>>>>>>> e9c0fb3e
                }
            }
            else
            {
                captured_output = std::regex_replace(captured_output, regex_search, command["replace"].as<std::string>());
            }
            return captured_output;
        };


        blueprint_commands["inja"] = []( std::string target, const YAML::Node& command, std::string captured_output, const nlohmann::json& generated_json, inja::Environment& inja_env) -> std::string {
            try
            {
                if (command["file"])
                {
                    std::string filename = inja_env.render(command["file"].as<std::string>(), generated_json);

                    if (!fs::exists(filename))
                        std::cerr << filename << " not found when trying to apply template engine\n";
                    else
                        captured_output = inja_env.render_file(filename, generated_json);
                }
                else
                {
                    const auto& node = (command["template"]) ? command["template"] : command["inja"];
                    captured_output = inja_env.render(node.Scalar(), generated_json);
                }
            }
            catch (std::exception &e)
            {
                std::cerr << "Failed to apply template\n";
                std::cerr << e.what() << "\n";
            }
            return captured_output;
        };

        blueprint_commands["save"] = []( std::string target, const YAML::Node& command, std::string captured_output, const nlohmann::json& generated_json, inja::Environment& inja_env) -> std::string {
            std::string save_filename;

            if (command.begin()->second.IsNull())
                save_filename = target;
            else
                save_filename = inja_env.render(command.begin()->second.as<std::string>(), generated_json);

            try
            {
                std::ofstream save_file;
                fs::path p(save_filename);
                if (!p.parent_path().empty())
                  fs::create_directories(p.parent_path());
                save_file.open(save_filename);
                save_file << captured_output;
                save_file.close();
            }
            catch (std::exception& e)
            {
                std::cerr << "Failed to save file: " << save_filename << "\n";
                captured_output = "";
            }
            return captured_output;
        };

        blueprint_commands["create_directory"] = [ ]( std::string target, const YAML::Node& command, std::string captured_output, const nlohmann::json& generated_json, inja::Environment& inja_env ) -> std::string {
            if (!command.begin()->second.IsNull())
            {
                std::string filename = "";
                try
                {
                    filename = command.begin()->second.as<std::string>( );
                    filename = inja_env.render(filename, generated_json);
                    if ( !filename.empty( ) )
                    {
                        fs::path p( filename );
                        fs::create_directories( p.parent_path( ) );
                    }
                }
                catch ( std::exception e )
                {
                    std::cerr << "Couldn't create directory for '" << filename << "'\n";
                }
            }
            return "";
        };

        blueprint_commands["verify"] = [ ]( std::string target, const YAML::Node& command, std::string captured_output, const nlohmann::json& generated_json, inja::Environment& inja_env ) -> std::string {
            std::string filename = command.begin()->second.as<std::string>( );
            filename = inja_env.render(filename, generated_json);
            if (fs::exists(filename))
                std::clog << filename << " exists\n";
            else
                std::clog << "BAD!! " << filename << " doesn't exist\n";
            return captured_output;
        };

        blueprint_commands["rm"] = [ ]( std::string target, const YAML::Node& command, std::string captured_output, const nlohmann::json& generated_json, inja::Environment& inja_env ) -> std::string {
            std::string filename = command.begin()->second.as<std::string>( );
            filename = inja_env.render(filename, generated_json);
            fs::remove(filename);
            return captured_output;
        };
    }

    static std::pair<std::string, int> run_command( std::shared_ptr< construction_task> task, const project* project )
    {
        std::string captured_output;
        inja::Environment inja_env = inja::Environment();
        auto& blueprint = task->blueprint;

        inja_env.add_callback("$", 1, [&blueprint](const inja::Arguments& args) {
            return blueprint->regex_matches[ args[0]->get<int>() ];
        });

        inja_env.add_callback("curdir", 0, [&blueprint](const inja::Arguments& args) { return blueprint->blueprint["bob_parent_path"].Scalar();});


        if ( !blueprint->blueprint["process"].IsSequence())
        {
            std::cerr << "Error: process nodes must be sequences\n" << blueprint->blueprint["process"] << "\n";
            return {"", -1};
        }

        std::chrono::high_resolution_clock::time_point t1 = std::chrono::high_resolution_clock::now();

        // Note: A blueprint process is a sequence of maps
        for ( const auto command_entry : blueprint->blueprint["process"] )
        {
            // Take the first entry in the map as the command
            auto        command      = command_entry.begin();
            std::string command_name = command->first.as<std::string>();

            try
            {
                // Verify tool exists
                if (project->project_summary["tools"][command_name])
                {
                    YAML::Node tool = project->project_summary["tools"][command_name];
                    std::string command_text = "";

//                    if ( tool["prefix"] )
//                        command_text.append( tool["prefix"].Scalar() );

                    command_text.append( tool.as<std::string>( ) );

                    std::string arg_text = command->second.as<std::string>( );

                    // Apply template engine
                    arg_text = inja_env.render( arg_text, project->project_summary_json);

                    auto[temp_output, retcode] = exec(command_text, arg_text);

                    if (retcode < 0)
                    {
                      std::cerr << temp_output;
                      return {temp_output, retcode};
                    }
                    captured_output = temp_output;
                    // Echo the output of the command
                    // TODO: Note this should be done by the main thread to ensure the outputs from multiple run_command instances don't overlap
                    std::clog << captured_output;
                }
                else if (project->blueprint_commands.at(command_name))
                {
                    captured_output = project->blueprint_commands.at(command_name)( blueprint->target, command_entry, captured_output, project->project_summary_json, inja_env );
                }
                else
                {
                    std::cerr << command_name << " tool doesn't exist\n";
                }

            }
            catch ( std::exception& e )
            {
                std::cerr << "Failed to run command: '" << command_name << "' as part of " << blueprint->target << "\n";
                std::cerr << command_entry << "\n";
                throw e;
            }
        }

        std::chrono::high_resolution_clock::time_point t2 = std::chrono::high_resolution_clock::now();
        auto duration = std::chrono::duration_cast<std::chrono::milliseconds>(t2 - t1).count();
        std::clog << duration << " milliseconds for " << blueprint->target << "\n";
        return {captured_output, 0};
    }

    static void json_node_merge(nlohmann::json& merge_target, const nlohmann::json& node)
    {
        switch(node.type())
        {
            case nlohmann::detail::value_t::object:
                switch(merge_target.type())
                {
                    case nlohmann::detail::value_t::object:
                    case nlohmann::detail::value_t::array:
                    default:
                        std::cerr << "Currently not supported" << std::endl; break;
                }
                break;
            case nlohmann::detail::value_t::array:
                switch(merge_target.type())
                {
                    case nlohmann::detail::value_t::object:
                        std::cerr << "Cannot merge array into an object" << std::endl; break;
                    case nlohmann::detail::value_t::array:
                        for (auto& i: node)
                            merge_target.push_back(i);
                        break;
                    default:
                        merge_target.push_back(node); break;
                }
                break;
            default:
                switch(merge_target.type())
                {
                    case nlohmann::detail::value_t::object:
                        std::cerr << "Cannot merge scalar into an object" << std::endl; break;
                    case nlohmann::detail::value_t::array:
                    default:
                        merge_target.push_back(node); break;
                }
                break;
        }
    }

    static void yaml_node_merge(YAML::Node& merge_target, const YAML::Node& node)
    {
        for (const auto& i : node)
        {
            const std::string item_name = i.first.as<std::string>();
            YAML::Node        item_node = i.second;

            if ( !merge_target[item_name] )
            {
                merge_target[item_name] = item_node;
            }
            else
            {
                if (item_node.IsScalar())
                {
                    if (merge_target[item_name].IsScalar())
                    {
                        YAML::Node new_node;
                        new_node.push_back(merge_target[item_name]);
                        new_node.push_back(item_node.Scalar());
                        merge_target[item_name].reset(new_node);
                    }
                    else if (merge_target[item_name].IsSequence())
                    {
                        merge_target[item_name].push_back(item_node.Scalar());
                    }
                    else
                    {
                        std::cerr << "Cannot merge scalar and map\n";
                        std::cerr << "Scalar: " << i.first << "\n"
                                  << "map: " << merge_target[item_name] << "\n";
                        return;
                    }
                }
                else if (item_node.IsSequence())
                {
                    if (merge_target[item_name].IsMap())
                    {
                        std::cerr << "Cannot merge sequence and map\n";
                        std::cerr << merge_target << "\n"
                                  << node << "\n";
                        return;
                    }
                    if (merge_target[item_name].IsScalar())
                    {
                        // Convert merge_target from a scalar to a sequence
                        YAML::Node new_node;
                        new_node.push_back( merge_target[item_name].Scalar() );
                        merge_target[item_name] = new_node;
                    }
                    for (auto a : item_node)
                    {
                        merge_target[item_name].push_back(a);
                    }
                }
                else if (item_node.IsMap())
                {
                    if (!merge_target[item_name].IsMap())
                    {
                        std::cerr << "Cannot merge map and non-map\n";
                        std::cerr << merge_target << "\n"
                                  << node << "\n";
                        return;
                    }
                    auto new_merge = merge_target[item_name];
                    yaml_node_merge(new_merge, item_node);
                }
            }
        }
    }

    void project::process_construction(indicators::ProgressBar& bar)
    {
        typedef enum
        {
            nothing_to_do,
            dependency_not_ready,
            set_to_complete,
            execute_process,
        } blueprint_status;
        int loop_count = 0;
        bool something_updated = true;
        auto construction_start_time = fs::file_time_type::clock::now();
        int starting_size = todo_list.size( );
        int completed_tasks = 0;

        if ( todo_list.size( ) == 0 )
            return;

        std::vector<std::shared_ptr<construction_task>> running_tasks;

        // Process all the stuff to be built
        std::clog << "------ Building ------\n";
        std::clog << todo_list.size() << " items left to construct\n";

    #if defined(CONSTRUCTION_LIST_DUMP)
        for (auto a: construction_list) std::cout << "- " << a.first << "\n";
    #endif

        // loop through list
        int loop = 0;
        auto i = todo_list.begin();
        while ( todo_list.size() != 0 )
        {
            ++loop;

            while (running_tasks.size() >= std::thread::hardware_concurrency())
            {
                // Update the modified times of the construction items
                for (auto a = running_tasks.begin(); a != running_tasks.end();)
                {
                    if ( a->get()->thread_result.wait_for(2ms) == std::future_status::ready )
                    {
                        std::clog << a->get()->blueprint->target << ": Done\n";
                        a->get()->blueprint->last_modified = construction_start_time;
                        a->get()->state = bob_task_complete;
                        a = running_tasks.erase( a );
                        ++completed_tasks;
                    }
                    else
                        ++a;
                }
            }
            // } while ;

            int progress = (100 * completed_tasks)/starting_size;
            bar.set_progress(progress);

            // Check if we've done a pass through all the items in the construction list
            if ( i == todo_list.end( ) )
            {
                if (running_tasks.size() == 0 && something_updated == false )
                    break;

                // Update the modified times of the construction items
                for (auto a = running_tasks.begin(); a != running_tasks.end();)
                {
                    if ( a->get()->thread_result.wait_for(0ms) == std::future_status::ready )
                    {
                        std::clog << a->get()->blueprint->target << ": Done\n";
                        a->get()->blueprint->last_modified = construction_start_time;
                        a->get()->state = bob_task_complete;
                        a = running_tasks.erase( a );
                        ++completed_tasks;
                    }
                    else
                        ++a;
                }

                // Reset iterator back to the start of the list and continue
                i = todo_list.begin( );
                something_updated = false;

                // std::clog << "Completed " << completed_tasks << " out of " << starting_size << "\n";
            }

            auto task_list = construction_list.equal_range(*i);

            // Check validity of task_list
            if ( task_list.first == construction_list.cend( ) )
            {
                std::clog << "Couldn't find '" << *i << "' in construction list" << std::endl;
                i = todo_list.erase(i);
                continue;
            }

            auto is_task_complete = [task_list]() -> bool {
                for(auto i = task_list.first; i != task_list.second; ++i)
                    if (i->second->state != bob_task_complete)
                        return false;
                return true;
            };

            auto get_task_status = [this](construction_task& task) -> blueprint_status {
                blueprint_status status = task.blueprint->last_modified.time_since_epoch().count() == 0 ? execute_process : set_to_complete;
                for ( const auto& d: task.blueprint->dependencies )
                {
                    for (auto [start,end] = this->construction_list.equal_range(d); start != end; ++start)
                    {
                        if ( start->second->state != bob_task_complete)
                            return dependency_not_ready;
                        if ( (start->second->blueprint->last_modified > task.blueprint->last_modified ) && ( task.blueprint->blueprint["process"]) )
                            status = execute_process;
                    }
                }
                return status;
            };

            // Check if the target needs, and is ready for, processing
            if (is_task_complete())
            {
                something_updated = true;
//                std::cout << "Finished with: " << *i << std::endl;
                i = todo_list.erase(i);
                continue;
            }

            for (auto t=task_list.first; t != task_list.second; ++t)
            {
                if (t->second->state == bob_task_to_be_done)
                    switch ( get_task_status( *(t->second) ) )
                    {
                        case set_to_complete:
                            // std::clog << t->second->blueprint->target << ": Nothing to do" << std::endl;
                            t->second->state = bob_task_complete;
                            if (starting_size > 1) --starting_size;
                            something_updated = true;
                            break;
                        case execute_process:
                            something_updated = true;
                            if ( t->second->blueprint->blueprint["process"])
                            {
                                std::clog << t->second->blueprint->target << ": Executing blueprint" << std::endl;
                                t->second->thread_result = std::async(std::launch::async | std::launch::deferred, run_command, t->second, this);
                                running_tasks.push_back(t->second);
                                t->second->state = bob_task_executing;
                            }
                            else
                                t->second->state = bob_task_complete;
                            break;
                        default:
                        	break;
                    }
            }

            i++;
        }

        bar.set_progress(100);
        bar.mark_as_completed();

        for (auto& a: todo_list )
        {
            std::clog << "Couldn't build: " << a << std::endl;
            for (auto entries = this->construction_list.equal_range(a); entries.first != entries.second; ++entries.first)
                for (auto b: entries.first->second->blueprint->dependencies)
                    std::clog << "\t" << b << std::endl;
        }

        for (auto a: construction_list)
            if (a.second->state == bob_task_to_be_done )
                std::clog << a.first << std::endl;
    }

    void project::load_config_file(const std::string config_filename)
    {
        if (!fs::exists(config_filename))
            return;

        try
        {
            auto configuration = YAML::LoadFile( config_filename );

            project_summary["configuration"] = configuration;
            project_summary["tools"] = configuration["tools"];

            if (configuration["bob_home"].IsDefined())
            {
                bob_home_directory =  configuration["bob_home"].Scalar();
                if (!fs::exists(bob_home_directory + "/repos"))
                    fs::create_directories(bob_home_directory + "/repos");
            }

            configuration_json = configuration.as<nlohmann::json>();
        }
        catch ( std::exception &e )
        {
            std::cerr << "Couldn't read " << config_filename << std::endl << e.what( );
            project_summary["configuration"];
            project_summary["tools"] = "";
        }

    }

    /**
     * @brief Save to disk the content of the @ref project_summary to bob_summary.yaml and bob_summary.json
     *
     */
    void project::save_summary()
    {
        if (!fs::exists(project_summary["project_output"].Scalar()))
            fs::create_directories(project_summary["project_output"].Scalar());

        std::ofstream summary_file( project_summary["project_output"].Scalar() + "/bob_summary.yaml" );
        summary_file << project_summary;
        summary_file.close();
        std::ofstream json_file( project_summary["project_output"].Scalar() + "/bob_summary.json" );
		json_file << project_summary_json.dump(3);
		json_file.close();
    }

    void project::load_component_registries()
    {
        // Verify the .bob/registries path exists
    	if (!fs::exists(this->project_directory + "/.bob/registries"))
            return;

        for ( const auto& p : fs::recursive_directory_iterator( this->project_directory + "/.bob/registries") )
            if ( p.path().extension().generic_string() == ".yaml" )
                try
                {
                    registries[p.path().filename().replace_extension().generic_string()] = YAML::LoadFile(p.path().generic_string());
                }
                catch (...)
                {
                    std::cerr << "Could not parse component registry: '" << p.path().generic_string() << "'" << std::endl;
                }
    }

    std::optional<YAML::Node> project::find_registry_component(const std::string& name)
    {
        // Look for component in registries
        for ( auto r : registries )
            if ( r.second["provides"]["components"][name].IsDefined( ) )
                return r.second["provides"]["components"][name];
        return {};
    }

    /**
     * @brief Fetches a component from a registry
     *
     * @param name
     * @return std::future<void>
     */
    std::future<void> project::fetch_component(const std::string& name, indicators::ProgressBar& bar)
    {
        // Ensure source and destination directories exist. create_directories() automatically checks for existence
        fs::create_directories(bob_home_directory + "/repos/" + name);
        fs::create_directories("components/" + name);

        // Determine type of fetch
        // Currently on Git fetch is supported

        const std::string git_path = project_summary["tools"]["git"].Scalar( );
        const auto result = find_registry_component(name);
        if (!result)
        {
            std::clog << "Could not find component '" << name << "'" << std::endl;
            return {};
        }

        auto node = result.value();
        // Get the URL of the git repo
        auto url    = node["packages"]["default"]["url"].Scalar();
        auto branch = node["packages"]["default"]["branch"].IsDefined() ? node["packages"]["default"]["branch"].Scalar() : "master";

        branch = inja_environment.render(branch, configuration_json);

        // Check if the repo already exists
        if (fs::exists(bob_home_directory + "/repos/" + name + ".git"))
        {
            // Defer an update
//                std::clog << exec( project_summary["tools"]["git"].Scalar(), "-C " + bob_home_directory + "/repos/" + name + " pull" );
        }
        else
        {
            // Clone it
            const std::string fetch_string = "-C " + bob_home_directory + "/repos/ clone " + url + " " + name + " -b " + branch + " --progress --single-branch --no-checkout 2 >& 1";
            return std::async(std::launch::async | std::launch::deferred, [git_path, fetch_string]() {
                exec(git_path, fetch_string);
            });

        }

        return {};
    }

    /**
     * @brief Parses dependency files as output by GCC or Clang generating a vector of filenames as found in the named file
     *
     * @param filename  Name of the dependency file. Typically ending in '.d'
     * @return std::vector<std::string>  Vector of files specified as dependencies
     */
    std::vector<std::string> parse_gcc_dependency_file(const std::string filename)
    {
        std::vector<std::string> dependencies;
        std::ifstream infile(filename);

        if (!infile.is_open())
            return {};

        std::string line;

        // Find and ignore the first line with the target. Typically "<target>: \"
        do
        {
            std::getline(infile, line);
        } while(line.length() > 0 && line.find(':') == std::string::npos);

        while (std::getline(infile, line, ' '))
        {
            if (line.empty() || line.compare("\\\n") == 0)
                continue;
            if (line.back() == '\n') line.pop_back();
            if (line.back() == '\r') line.pop_back();
            dependencies.push_back(line);
        }

        return dependencies;
    }

    /**
     * @brief Returns the path corresponding to the home directory of BOB
     *        Typically this would be ~/.bob or /Users/<username>/.bob or $HOME/.bob
     * @return std::string
     */
    std::string get_bob_home()
    {
        std::string home = !std::getenv("HOME") ? std::getenv("HOME") : std::getenv("USERPROFILE");
        return home + "/.bob";
    }

} /* namespace bob */
<|MERGE_RESOLUTION|>--- conflicted
+++ resolved
@@ -1,1180 +1,1154 @@
-#include "bob_project.h"
-// #include <indicators/dynamic_progress.hpp>
-// #include <indicators/progress_bar.hpp>
-#include <fstream>
-#include <chrono>
-#include <thread>
-
-namespace bob
-{
-    using namespace std::chrono_literals;
-
-    project::project( ) : project_directory("."), bob_home_directory("/.bob")
-    {
-        load_config_file("config.yaml");
-        configuration_json["host_os"] = host_os_string;
-    }
-
-    project::~project( )
-    {
-    }
-
-
-    project::project( const std::vector<std::string>& project_string ) : project_directory("."), bob_home_directory("/.bob")
-    {
-        load_config_file("config.yaml");
-        configuration_json["host_os"] = host_os_string;
-        parse_project_string(project_string);
-    }
-
-    void project::set_project_directory(const std::string path)
-    {
-        project_directory = path;
-    }
-
-
-    YAML::Node project::get_project_summary()
-    {
-        return project_summary;
-    }
-
-    void project::parse_project_string( const std::vector<std::string>& project_string )
-    {
-        project_name = "";
-        for ( auto& s : project_string )
-        {
-            // Identify features, commands, and components
-            if ( s.front( ) == '+' )
-                unprocessed_features.push_back( s.substr(1) );
-            else if ( s.back( ) == '!' )
-                commands.insert( s.substr(0, s.size()-1) );
-            else
-                unprocessed_components.push_back( s );
-        }
-
-        // Generate the project name from the project string
-        for ( const auto& i : unprocessed_components )
-            project_name += i + "-";
-
-        if (!unprocessed_components.empty())
-            project_name.pop_back( );
-
-        for ( const auto& i : unprocessed_features )
-            project_name += "-" + i;
-
-        if (project_name.empty())
-            project_name = "none";
-
-        // Add standard information into the project summary
-        project_summary["project_name"]   = project_name;
-        project_summary["project_output"] = default_output_directory + project_name;
-    }
-
-    void project::process_requirements(const YAML::Node& node)
-    {
-        if (node.IsScalar () || node.IsSequence ())
-        {
-            std::cerr /*<< yaml["name"]*/<< ": 'requires' entry is malformed: \n'" << node << "'\n\n";
-            return;
-        }
-
-        try
-        {
-            // Process required components
-            if (node["components"])
-            {
-                // Add the item/s to the new_component list
-                if (node["components"].IsScalar ())
-                    unprocessed_components.push_back (node["components"].as<std::string> ());
-                else if (node["components"].IsSequence ())
-                    for (auto &i : node["components"])
-                        unprocessed_components.push_back (i.as<std::string> ());
-                else
-                    std::cerr << "Node '" /*<< yaml["name"].as<std::string>() */<< "' has invalid 'requires'\n";
-            }
-
-            // Process required features
-            if (node["features"])
-            {
-                std::vector<std::string> new_features;
-
-                // Add the item/s to the new_features list
-                if (node["features"].IsScalar ())
-                    unprocessed_features.push_back (node["features"].as<std::string> ());
-                else if (node["features"].IsSequence ())
-                    for (auto &i : node["features"])
-                        unprocessed_features.push_back (i.as<std::string> ());
-                else
-                    std::cerr << "Node '" /*<< yaml["name"].as<std::string>()*/<< "' has invalid 'requires'\n";
-            }
-        }
-        catch (YAML::Exception &e)
-        {
-            std::cerr << "Failed to process requirements for '" /*<< yaml["name"] */<< "'\n";
-            std::cerr << e.msg << "\n";
-        }
-    }
-
-    void project::process_supported_feature(YAML::Node& component, const YAML::Node& node)
-    {
-        // Process all the "requires"
-        if (node["requires"])
-        {
-            process_requirements (node["requires"]);
-        }
-
-        // Merge all nodes of this feature to the parent component
-//        bob::yaml_node_merge(component, node);
-    }
-
-
-    /**
-     * @brief Processes all the @ref unprocessed_components and @ref unprocessed_features, adding items to @ref unknown_components if they are not in the component database
-     *        It is assumed the caller will process the @ref unknown_components before adding them back to @ref unprocessed_component and calling this again.
-     * @return project::state
-     */
-    project::state project::evaluate_dependencies()
-    {
-        // Start processing all the required components and features
-        while ( !unprocessed_components.empty( ) || !unprocessed_features.empty( ))
-        {
-            // Loop through the list of unprocessed components.
-            // Note: Items will be added to unprocessed_components during processing
-            for ( auto i = 0; i < unprocessed_components.size(); ++i )
-            {
-                // Convert string to id
-                const auto c = bob::component_dotname_to_id(unprocessed_components[i]);
-
-                // Find the component in the project component database
-                auto component_path = find_component(c);
-                if ( !component_path )
-                {
-                    unknown_components.insert(c);
-                    continue;
-                }
-
-                // Add component to the required list and continue if this is not a new component
-                if ( required_components.insert( c ).second == false )
-                    continue;
-
-                std::shared_ptr<bob::component> new_component;
-                try
-                {
-                    new_component = std::make_shared<bob::component>( component_path.value() );
-                    components.push_back( new_component );
-                }
-                catch ( std::exception e )
-                {
-                    std::cerr << "Failed to parse: " << c << "\n" << e.what() << std::endl;
-                    //unknown_components.insert(c);
-                }
-
-                // Add all the required components into the unprocessed list
-                for (const auto& r : new_component->yaml["requires"]["components"])
-                    unprocessed_components.push_back(r.Scalar());
-
-                // Add all the required features into the unprocessed list
-                for (const auto& f : new_component->yaml["requires"]["features"])
-                    unprocessed_features.push_back(f.Scalar());
-
-                // Process all the currently required features. Note new feature will be processed in the features pass
-                for ( auto& f : required_features )
-                    if ( new_component->yaml["supports"][f] )
-<<<<<<< HEAD
-                        process_supported_feature( new_component->yaml, new_component->yaml["supports"][f] );
-=======
-                        process_requirements( new_component->yaml["supports"][f] );
->>>>>>> e9c0fb3e
-            }
-            unprocessed_components.clear();
-
-            // Process all the new features
-            // Note: Items will be added to unprocessed_features during processing
-            for ( auto i = 0; i < unprocessed_features.size(); ++i )
-            {
-                const auto f = unprocessed_features[i];
-
-                // Insert feature and continue if this is not a new feature
-                if ( required_features.insert( f ).second == false )
-                    continue;
-
-                // Update each component with the new feature
-                for ( auto& c : components )
-                    if ( c->yaml["supports"][f] )
-                        process_supported_feature( c->yaml, c->yaml["supports"][f] );
-            }
-            unprocessed_features.clear();
-        };
-
-        if (unknown_components.size() != 0) return project::state::PROJECT_HAS_UNKNOWN_COMPONENTS;
-
-        return project::state::PROJECT_VALID;
-    }
-
-    void project::generate_project_summary()
-    {
-        // Put all YAML nodes into the summary
-        for (const auto& c: components)
-        {
-            project_summary["components"][c->id] = c->yaml;
-            for (auto tool: c->yaml["tools"])
-            {
-                inja::Environment inja_env = inja::Environment();
-                inja_env.add_callback("curdir", 0, [&c](const inja::Arguments& args) { return c->yaml["directory"].Scalar();});
-                
-                auto new_tool = inja_env.render(project_summary["tools"][tool.first.Scalar()].Scalar(), configuration_json);
-            }
-        }
-
-        // Process all the supported features by merging their content with the parent component
-        for ( auto c : project_summary["components"] )
-        	if (c.second["supports"].IsDefined())
-				for ( auto f : this->required_features )
-					if ( c.second["supports"][f].IsDefined() )
-						yaml_node_merge( c.second, c.second["supports"][f] );
-
-
-        project_summary["features"] = {};
-        for (const auto& i: this->required_features)
-        	project_summary["features"].push_back(i);
-
-        project_summary_json = project_summary.as<nlohmann::json>();
-        project_summary_json["data"] = nlohmann::json::object();
-    }
-
-    std::optional<fs::path> project::find_component(const std::string component_dotname)
-    {
-        const std::string component_id = bob::component_dotname_to_id(component_dotname);
-
-        // Get component from database
-        const auto& c = component_database[component_id];
-
-        // Check if that component is in the database
-        if (!c)
-            return {};
-
-        if (c.IsScalar() && fs::exists(c.Scalar()))
-            return c.Scalar();
-        if (c.IsSequence())
-        {
-            if ( c.size( ) == 1 )
-            {
-                if ( fs::exists( c[0].Scalar( ) ) )
-                    return c[0].Scalar( );
-            }
-            else
-                std::cerr << "TODO: Parse multiple matches to the same component ID: " << component_id << std::endl;
-        }
-        return {};
-    }
-
-    void project::parse_blueprints()
-    {
-        for ( auto c: project_summary["components"])
-            for ( auto b : c.second["blueprints"] )
-            {
-                std::string blueprint_string = inja_environment.render( b.second["regex"] ? b.second["regex"].Scalar() : b.first.Scalar( ), project_summary_json );
-                std::clog << "Blueprint: " << blueprint_string << std::endl;
-                b.second["bob_parent_path"] = c.second["directory"];
-                blueprint_list.insert( blueprint_list.end( ), { blueprint_string, b.second } );
-            }
-    }
-
-    void project::evaluate_blueprint_dependencies()
-    {
-        std::unordered_set<std::string> new_targets;
-        std::unordered_set<std::string> processed_targets;
-        std::unordered_set<std::string> unprocessed_targets = commands;
-
-        while (!unprocessed_targets.empty())
-        {
-            for (auto& t: unprocessed_targets)
-            {
-                // Add to processed targets and check if it's already been processed
-                if (processed_targets.insert(t).second == false)
-                    continue;
-
-                auto matches = find_blueprint_match(t);
-                for (auto& match: matches)
-                {
-                    new_targets.insert(match->dependencies.begin(), match->dependencies.end());
-                    auto new_task = std::make_shared<construction_task>();
-                    new_task->blueprint = std::move(match);
-                    new_task->state = bob_task_to_be_done;
-                    construction_list.insert( std::make_pair(t, new_task ));
-                }
-                todo_list.push_back(t);
-            }
-
-            unprocessed_targets.clear();
-            unprocessed_targets.swap(new_targets);
-        }
-    }
-
-    void project::process_data_dependency(const std::string& path)
-    {
-        if (path.front() != '/')
-        {
-            // TODO: Throw exception
-            std::cerr << "Data path does not start with '/'" << std::endl;
-            return;
-        }
-
-        for (const auto& c: project_summary_json["components"])
-        {
-            try {
-                json_node_merge(project_summary_json[nlohmann::json::json_pointer("/data" + path)], c.at(nlohmann::json::json_pointer(path)));
-            }
-            catch (...) {}
-        }
-    }
-
-    std::vector<std::unique_ptr<blueprint_match>> project::find_blueprint_match( const std::string target )
-    {
-        std::vector<std::unique_ptr<blueprint_match>> blueprint_matches;
-
-        for ( auto& b : blueprint_list )
-        {
-            std::smatch s;
-
-            // Check if rule is a regex, otherwise do a string comparison
-            if ( b.second["regex"] )
-            {
-                if ( !std::regex_match(target, s, std::regex { b.first } ) )
-                    continue;
-            }
-            else
-            {
-                if (target != b.first )
-                    continue;
-            }
-
-            auto match = std::make_unique<blueprint_match>();
-            match->target = target;
-            match->blueprint = b.second;
-
-            // Process match
-            if ( b.second["regex"] )
-            {
-                // arg_count starts at 0 as the first match is the entire string
-                int arg_count = 0;
-                for ( auto& regex_match : s )
-                {
-                    match->regex_matches[arg_count] = regex_match.str( );
-                    ++arg_count;
-                }
-            }
-            else
-            {
-                match->regex_matches[0] = target;
-            }
-
-            inja::Environment local_inja_env;
-            local_inja_env.add_callback("$", 1, [&match](const inja::Arguments& args) {
-                        return match->regex_matches[ args[0]->get<int>() ];
-                    });
-
-            // Run template engine on dependencies
-            for ( auto d : b.second["depends"] )
-            {
-                // Check for special dependency_file condition
-                if ( d.IsMap( ) )
-                {
-                    if ( d.begin()->first.Scalar() ==  "dependency_file" )
-                    {
-                        const std::string generated_dependency_file = local_inja_env.render( d.begin()->second.Scalar(), project_summary_json );
-                        auto dependencies = parse_gcc_dependency_file(generated_dependency_file);
-                        match->dependencies.insert( std::end( match->dependencies ), std::begin( dependencies ), std::end( dependencies ) );
-                        continue;
-                    }
-                    else if (d.begin()->first.Scalar().compare( "data" ) == 0)
-                    {
-                        const std::string data_path = local_inja_env.render( d.begin()->second.Scalar(), project_summary_json );
-                        required_data.insert(data_path);
-                        process_data_dependency(data_path);
-                    }
-                }
-                // Verify validity of dependency
-                else if ( !d.IsScalar( ) )
-                {
-                    std::cerr << "Dependencies only support Scalar entries\n";
-                    return {};
-                }
-
-                std::string depend_string = d.Scalar( );
-
-                // Generate full dependency string by applying template engine
-                std::string generated_depend;
-                try
-                {
-                    generated_depend = local_inja_env.render( depend_string, project_summary_json );
-                }
-                catch ( std::exception& e )
-                {
-                    std::cerr << "Couldn't apply template: '" << depend_string << "'" << std::endl;
-                    return {};
-                }
-
-                // Check if the input was a YAML array construct
-                if ( depend_string.front( ) == '[' && depend_string.back( ) == ']' )
-                {
-                    // Load the generated dependency string as YAML and push each item individually
-                    YAML::Node generated_node = YAML::Load( generated_depend );
-                    for ( auto i : generated_node )
-                        match->dependencies.push_back( i.Scalar( ) );
-                }
-                else
-                {
-                    match->dependencies.push_back( generated_depend );
-                }
-            }
-
-            // If the file exists, get the last modified timestamp
-            if ( fs::exists( target ) )
-                match->last_modified = fs::last_write_time( target );
-
-            blueprint_matches.push_back( std::move( match ) );
-        }
-
-        if (blueprint_matches.empty())
-        {
-            if (fs::exists( target ))
-            {
-                auto match = std::make_unique<blueprint_match>();
-                match->target        = target;
-                match->blueprint     = YAML::Node();
-                match->last_modified = fs::last_write_time( target );
-                blueprint_matches.push_back( std::move( match ) );
-                // std::clog << "Found non-blueprint dependency '" << target << "'" << std::endl;
-            }
-            else
-                std::clog << "No blueprint for '" << target << "'" << std::endl;
-        }
-
-        return blueprint_matches;
-    }
-
-    void project::load_common_commands()
-    {
-        blueprint_commands["echo"] = []( std::string target, const YAML::Node& command, std::string captured_output, const nlohmann::json& generated_json, inja::Environment& inja_env) -> std::string {
-            if (!command.begin()->second.IsNull())
-                captured_output = inja_env.render(command.begin()->second.as<std::string>(), generated_json);
-
-            std::cout << captured_output << "\n";
-            return captured_output;
-        };
-
-
-        blueprint_commands["execute"] = []( std::string target, const YAML::Node& command, std::string captured_output, const nlohmann::json& generated_json, inja::Environment& inja_env) -> std::string {
-            if (command.begin()->second.IsNull())
-                return "";
-
-            std::string temp = command.begin( )->second.as<std::string>( );
-            captured_output = inja_env.render( temp, generated_json );
-            //std::replace( captured_output.begin( ), captured_output.end( ), '/', '\\' );
-            // std::clog << "Executing '" << captured_output << "'\n";
-            auto [temp_output, retcode] = exec( captured_output, std::string( "" ) );
-
-            if (retcode < 0 && temp_output.length( ) != 0)
-<<<<<<< HEAD
-                std::cerr << "\n\n" << captured_output << " returned " << retcode << "\n" << temp_output << "\n";
-=======
-                std::cerr << temp_output << "\n";
->>>>>>> e9c0fb3e
-            else if ( temp_output.length( ) != 0 )
-                std::clog << temp_output << "\n";
-
-            return temp_output;
-        };
-
-        blueprint_commands["fix_slashes"] = []( std::string target, const YAML::Node& command, std::string captured_output, const nlohmann::json& generated_json, inja::Environment& inja_env) -> std::string {
-            std::replace(captured_output.begin(), captured_output.end(), '\\', '/');
-            return captured_output;
-        };
-
-
-        blueprint_commands["regex"] = []( std::string target, const YAML::Node& command, std::string captured_output, const nlohmann::json& generated_json, inja::Environment& inja_env) -> std::string {
-            std::regex regex_search(command["search"].as<std::string>());
-            if (command["split"])
-            {
-                std::istringstream ss(captured_output);
-                std::string line;
-                captured_output = "";
-                int count = 0;
-                YAML::Node yaml;
-
-                while (std::getline(ss, line))
-                {
-<<<<<<< HEAD
-                  if (command["replace"])
-                  {
-                    std::string r = std::regex_replace(line, regex_search, command["replace"].as<std::string>(), std::regex_constants::format_no_copy);
-                    captured_output.append(r);
-                  }
-                  else if (command["to_yaml"])
-                  {
-                    std::smatch s;
-                    if (!std::regex_match(line, s, regex_search))
-                      continue;
-                    YAML::Node node;
-                    node[0] = YAML::Node();
-                    int i=1;
-                    for ( auto& v : command["to_yaml"] )
-                      node[0][v.Scalar()] = s[i++].str();
-
-                    captured_output.append(YAML::Dump(node));
-                    captured_output.append("\n");
-                  }
-=======
-                    if (command["replace"])
-                    {
-                      std::string r = std::regex_replace(line, regex_search, command["replace"].as<std::string>(), std::regex_constants::format_no_copy);
-                      captured_output.append(r);
-                    }
-                    else if (command["to_yaml"])
-                    {
-                      std::smatch s;
-                      if (!std::regex_match(line, s, regex_search))
-                        continue;
-
-                      int i=0;
-                      for ( auto& v : command["to_yaml"] )
-                        yaml[v.Scalar()] = s[i++];
-                    }
->>>>>>> e9c0fb3e
-                }
-            }
-            else
-            {
-                captured_output = std::regex_replace(captured_output, regex_search, command["replace"].as<std::string>());
-            }
-            return captured_output;
-        };
-
-
-        blueprint_commands["inja"] = []( std::string target, const YAML::Node& command, std::string captured_output, const nlohmann::json& generated_json, inja::Environment& inja_env) -> std::string {
-            try
-            {
-                if (command["file"])
-                {
-                    std::string filename = inja_env.render(command["file"].as<std::string>(), generated_json);
-
-                    if (!fs::exists(filename))
-                        std::cerr << filename << " not found when trying to apply template engine\n";
-                    else
-                        captured_output = inja_env.render_file(filename, generated_json);
-                }
-                else
-                {
-                    const auto& node = (command["template"]) ? command["template"] : command["inja"];
-                    captured_output = inja_env.render(node.Scalar(), generated_json);
-                }
-            }
-            catch (std::exception &e)
-            {
-                std::cerr << "Failed to apply template\n";
-                std::cerr << e.what() << "\n";
-            }
-            return captured_output;
-        };
-
-        blueprint_commands["save"] = []( std::string target, const YAML::Node& command, std::string captured_output, const nlohmann::json& generated_json, inja::Environment& inja_env) -> std::string {
-            std::string save_filename;
-
-            if (command.begin()->second.IsNull())
-                save_filename = target;
-            else
-                save_filename = inja_env.render(command.begin()->second.as<std::string>(), generated_json);
-
-            try
-            {
-                std::ofstream save_file;
-                fs::path p(save_filename);
-                if (!p.parent_path().empty())
-                  fs::create_directories(p.parent_path());
-                save_file.open(save_filename);
-                save_file << captured_output;
-                save_file.close();
-            }
-            catch (std::exception& e)
-            {
-                std::cerr << "Failed to save file: " << save_filename << "\n";
-                captured_output = "";
-            }
-            return captured_output;
-        };
-
-        blueprint_commands["create_directory"] = [ ]( std::string target, const YAML::Node& command, std::string captured_output, const nlohmann::json& generated_json, inja::Environment& inja_env ) -> std::string {
-            if (!command.begin()->second.IsNull())
-            {
-                std::string filename = "";
-                try
-                {
-                    filename = command.begin()->second.as<std::string>( );
-                    filename = inja_env.render(filename, generated_json);
-                    if ( !filename.empty( ) )
-                    {
-                        fs::path p( filename );
-                        fs::create_directories( p.parent_path( ) );
-                    }
-                }
-                catch ( std::exception e )
-                {
-                    std::cerr << "Couldn't create directory for '" << filename << "'\n";
-                }
-            }
-            return "";
-        };
-
-        blueprint_commands["verify"] = [ ]( std::string target, const YAML::Node& command, std::string captured_output, const nlohmann::json& generated_json, inja::Environment& inja_env ) -> std::string {
-            std::string filename = command.begin()->second.as<std::string>( );
-            filename = inja_env.render(filename, generated_json);
-            if (fs::exists(filename))
-                std::clog << filename << " exists\n";
-            else
-                std::clog << "BAD!! " << filename << " doesn't exist\n";
-            return captured_output;
-        };
-
-        blueprint_commands["rm"] = [ ]( std::string target, const YAML::Node& command, std::string captured_output, const nlohmann::json& generated_json, inja::Environment& inja_env ) -> std::string {
-            std::string filename = command.begin()->second.as<std::string>( );
-            filename = inja_env.render(filename, generated_json);
-            fs::remove(filename);
-            return captured_output;
-        };
-    }
-
-    static std::pair<std::string, int> run_command( std::shared_ptr< construction_task> task, const project* project )
-    {
-        std::string captured_output;
-        inja::Environment inja_env = inja::Environment();
-        auto& blueprint = task->blueprint;
-
-        inja_env.add_callback("$", 1, [&blueprint](const inja::Arguments& args) {
-            return blueprint->regex_matches[ args[0]->get<int>() ];
-        });
-
-        inja_env.add_callback("curdir", 0, [&blueprint](const inja::Arguments& args) { return blueprint->blueprint["bob_parent_path"].Scalar();});
-
-
-        if ( !blueprint->blueprint["process"].IsSequence())
-        {
-            std::cerr << "Error: process nodes must be sequences\n" << blueprint->blueprint["process"] << "\n";
-            return {"", -1};
-        }
-
-        std::chrono::high_resolution_clock::time_point t1 = std::chrono::high_resolution_clock::now();
-
-        // Note: A blueprint process is a sequence of maps
-        for ( const auto command_entry : blueprint->blueprint["process"] )
-        {
-            // Take the first entry in the map as the command
-            auto        command      = command_entry.begin();
-            std::string command_name = command->first.as<std::string>();
-
-            try
-            {
-                // Verify tool exists
-                if (project->project_summary["tools"][command_name])
-                {
-                    YAML::Node tool = project->project_summary["tools"][command_name];
-                    std::string command_text = "";
-
-//                    if ( tool["prefix"] )
-//                        command_text.append( tool["prefix"].Scalar() );
-
-                    command_text.append( tool.as<std::string>( ) );
-
-                    std::string arg_text = command->second.as<std::string>( );
-
-                    // Apply template engine
-                    arg_text = inja_env.render( arg_text, project->project_summary_json);
-
-                    auto[temp_output, retcode] = exec(command_text, arg_text);
-
-                    if (retcode < 0)
-                    {
-                      std::cerr << temp_output;
-                      return {temp_output, retcode};
-                    }
-                    captured_output = temp_output;
-                    // Echo the output of the command
-                    // TODO: Note this should be done by the main thread to ensure the outputs from multiple run_command instances don't overlap
-                    std::clog << captured_output;
-                }
-                else if (project->blueprint_commands.at(command_name))
-                {
-                    captured_output = project->blueprint_commands.at(command_name)( blueprint->target, command_entry, captured_output, project->project_summary_json, inja_env );
-                }
-                else
-                {
-                    std::cerr << command_name << " tool doesn't exist\n";
-                }
-
-            }
-            catch ( std::exception& e )
-            {
-                std::cerr << "Failed to run command: '" << command_name << "' as part of " << blueprint->target << "\n";
-                std::cerr << command_entry << "\n";
-                throw e;
-            }
-        }
-
-        std::chrono::high_resolution_clock::time_point t2 = std::chrono::high_resolution_clock::now();
-        auto duration = std::chrono::duration_cast<std::chrono::milliseconds>(t2 - t1).count();
-        std::clog << duration << " milliseconds for " << blueprint->target << "\n";
-        return {captured_output, 0};
-    }
-
-    static void json_node_merge(nlohmann::json& merge_target, const nlohmann::json& node)
-    {
-        switch(node.type())
-        {
-            case nlohmann::detail::value_t::object:
-                switch(merge_target.type())
-                {
-                    case nlohmann::detail::value_t::object:
-                    case nlohmann::detail::value_t::array:
-                    default:
-                        std::cerr << "Currently not supported" << std::endl; break;
-                }
-                break;
-            case nlohmann::detail::value_t::array:
-                switch(merge_target.type())
-                {
-                    case nlohmann::detail::value_t::object:
-                        std::cerr << "Cannot merge array into an object" << std::endl; break;
-                    case nlohmann::detail::value_t::array:
-                        for (auto& i: node)
-                            merge_target.push_back(i);
-                        break;
-                    default:
-                        merge_target.push_back(node); break;
-                }
-                break;
-            default:
-                switch(merge_target.type())
-                {
-                    case nlohmann::detail::value_t::object:
-                        std::cerr << "Cannot merge scalar into an object" << std::endl; break;
-                    case nlohmann::detail::value_t::array:
-                    default:
-                        merge_target.push_back(node); break;
-                }
-                break;
-        }
-    }
-
-    static void yaml_node_merge(YAML::Node& merge_target, const YAML::Node& node)
-    {
-        for (const auto& i : node)
-        {
-            const std::string item_name = i.first.as<std::string>();
-            YAML::Node        item_node = i.second;
-
-            if ( !merge_target[item_name] )
-            {
-                merge_target[item_name] = item_node;
-            }
-            else
-            {
-                if (item_node.IsScalar())
-                {
-                    if (merge_target[item_name].IsScalar())
-                    {
-                        YAML::Node new_node;
-                        new_node.push_back(merge_target[item_name]);
-                        new_node.push_back(item_node.Scalar());
-                        merge_target[item_name].reset(new_node);
-                    }
-                    else if (merge_target[item_name].IsSequence())
-                    {
-                        merge_target[item_name].push_back(item_node.Scalar());
-                    }
-                    else
-                    {
-                        std::cerr << "Cannot merge scalar and map\n";
-                        std::cerr << "Scalar: " << i.first << "\n"
-                                  << "map: " << merge_target[item_name] << "\n";
-                        return;
-                    }
-                }
-                else if (item_node.IsSequence())
-                {
-                    if (merge_target[item_name].IsMap())
-                    {
-                        std::cerr << "Cannot merge sequence and map\n";
-                        std::cerr << merge_target << "\n"
-                                  << node << "\n";
-                        return;
-                    }
-                    if (merge_target[item_name].IsScalar())
-                    {
-                        // Convert merge_target from a scalar to a sequence
-                        YAML::Node new_node;
-                        new_node.push_back( merge_target[item_name].Scalar() );
-                        merge_target[item_name] = new_node;
-                    }
-                    for (auto a : item_node)
-                    {
-                        merge_target[item_name].push_back(a);
-                    }
-                }
-                else if (item_node.IsMap())
-                {
-                    if (!merge_target[item_name].IsMap())
-                    {
-                        std::cerr << "Cannot merge map and non-map\n";
-                        std::cerr << merge_target << "\n"
-                                  << node << "\n";
-                        return;
-                    }
-                    auto new_merge = merge_target[item_name];
-                    yaml_node_merge(new_merge, item_node);
-                }
-            }
-        }
-    }
-
-    void project::process_construction(indicators::ProgressBar& bar)
-    {
-        typedef enum
-        {
-            nothing_to_do,
-            dependency_not_ready,
-            set_to_complete,
-            execute_process,
-        } blueprint_status;
-        int loop_count = 0;
-        bool something_updated = true;
-        auto construction_start_time = fs::file_time_type::clock::now();
-        int starting_size = todo_list.size( );
-        int completed_tasks = 0;
-
-        if ( todo_list.size( ) == 0 )
-            return;
-
-        std::vector<std::shared_ptr<construction_task>> running_tasks;
-
-        // Process all the stuff to be built
-        std::clog << "------ Building ------\n";
-        std::clog << todo_list.size() << " items left to construct\n";
-
-    #if defined(CONSTRUCTION_LIST_DUMP)
-        for (auto a: construction_list) std::cout << "- " << a.first << "\n";
-    #endif
-
-        // loop through list
-        int loop = 0;
-        auto i = todo_list.begin();
-        while ( todo_list.size() != 0 )
-        {
-            ++loop;
-
-            while (running_tasks.size() >= std::thread::hardware_concurrency())
-            {
-                // Update the modified times of the construction items
-                for (auto a = running_tasks.begin(); a != running_tasks.end();)
-                {
-                    if ( a->get()->thread_result.wait_for(2ms) == std::future_status::ready )
-                    {
-                        std::clog << a->get()->blueprint->target << ": Done\n";
-                        a->get()->blueprint->last_modified = construction_start_time;
-                        a->get()->state = bob_task_complete;
-                        a = running_tasks.erase( a );
-                        ++completed_tasks;
-                    }
-                    else
-                        ++a;
-                }
-            }
-            // } while ;
-
-            int progress = (100 * completed_tasks)/starting_size;
-            bar.set_progress(progress);
-
-            // Check if we've done a pass through all the items in the construction list
-            if ( i == todo_list.end( ) )
-            {
-                if (running_tasks.size() == 0 && something_updated == false )
-                    break;
-
-                // Update the modified times of the construction items
-                for (auto a = running_tasks.begin(); a != running_tasks.end();)
-                {
-                    if ( a->get()->thread_result.wait_for(0ms) == std::future_status::ready )
-                    {
-                        std::clog << a->get()->blueprint->target << ": Done\n";
-                        a->get()->blueprint->last_modified = construction_start_time;
-                        a->get()->state = bob_task_complete;
-                        a = running_tasks.erase( a );
-                        ++completed_tasks;
-                    }
-                    else
-                        ++a;
-                }
-
-                // Reset iterator back to the start of the list and continue
-                i = todo_list.begin( );
-                something_updated = false;
-
-                // std::clog << "Completed " << completed_tasks << " out of " << starting_size << "\n";
-            }
-
-            auto task_list = construction_list.equal_range(*i);
-
-            // Check validity of task_list
-            if ( task_list.first == construction_list.cend( ) )
-            {
-                std::clog << "Couldn't find '" << *i << "' in construction list" << std::endl;
-                i = todo_list.erase(i);
-                continue;
-            }
-
-            auto is_task_complete = [task_list]() -> bool {
-                for(auto i = task_list.first; i != task_list.second; ++i)
-                    if (i->second->state != bob_task_complete)
-                        return false;
-                return true;
-            };
-
-            auto get_task_status = [this](construction_task& task) -> blueprint_status {
-                blueprint_status status = task.blueprint->last_modified.time_since_epoch().count() == 0 ? execute_process : set_to_complete;
-                for ( const auto& d: task.blueprint->dependencies )
-                {
-                    for (auto [start,end] = this->construction_list.equal_range(d); start != end; ++start)
-                    {
-                        if ( start->second->state != bob_task_complete)
-                            return dependency_not_ready;
-                        if ( (start->second->blueprint->last_modified > task.blueprint->last_modified ) && ( task.blueprint->blueprint["process"]) )
-                            status = execute_process;
-                    }
-                }
-                return status;
-            };
-
-            // Check if the target needs, and is ready for, processing
-            if (is_task_complete())
-            {
-                something_updated = true;
-//                std::cout << "Finished with: " << *i << std::endl;
-                i = todo_list.erase(i);
-                continue;
-            }
-
-            for (auto t=task_list.first; t != task_list.second; ++t)
-            {
-                if (t->second->state == bob_task_to_be_done)
-                    switch ( get_task_status( *(t->second) ) )
-                    {
-                        case set_to_complete:
-                            // std::clog << t->second->blueprint->target << ": Nothing to do" << std::endl;
-                            t->second->state = bob_task_complete;
-                            if (starting_size > 1) --starting_size;
-                            something_updated = true;
-                            break;
-                        case execute_process:
-                            something_updated = true;
-                            if ( t->second->blueprint->blueprint["process"])
-                            {
-                                std::clog << t->second->blueprint->target << ": Executing blueprint" << std::endl;
-                                t->second->thread_result = std::async(std::launch::async | std::launch::deferred, run_command, t->second, this);
-                                running_tasks.push_back(t->second);
-                                t->second->state = bob_task_executing;
-                            }
-                            else
-                                t->second->state = bob_task_complete;
-                            break;
-                        default:
-                        	break;
-                    }
-            }
-
-            i++;
-        }
-
-        bar.set_progress(100);
-        bar.mark_as_completed();
-
-        for (auto& a: todo_list )
-        {
-            std::clog << "Couldn't build: " << a << std::endl;
-            for (auto entries = this->construction_list.equal_range(a); entries.first != entries.second; ++entries.first)
-                for (auto b: entries.first->second->blueprint->dependencies)
-                    std::clog << "\t" << b << std::endl;
-        }
-
-        for (auto a: construction_list)
-            if (a.second->state == bob_task_to_be_done )
-                std::clog << a.first << std::endl;
-    }
-
-    void project::load_config_file(const std::string config_filename)
-    {
-        if (!fs::exists(config_filename))
-            return;
-
-        try
-        {
-            auto configuration = YAML::LoadFile( config_filename );
-
-            project_summary["configuration"] = configuration;
-            project_summary["tools"] = configuration["tools"];
-
-            if (configuration["bob_home"].IsDefined())
-            {
-                bob_home_directory =  configuration["bob_home"].Scalar();
-                if (!fs::exists(bob_home_directory + "/repos"))
-                    fs::create_directories(bob_home_directory + "/repos");
-            }
-
-            configuration_json = configuration.as<nlohmann::json>();
-        }
-        catch ( std::exception &e )
-        {
-            std::cerr << "Couldn't read " << config_filename << std::endl << e.what( );
-            project_summary["configuration"];
-            project_summary["tools"] = "";
-        }
-
-    }
-
-    /**
-     * @brief Save to disk the content of the @ref project_summary to bob_summary.yaml and bob_summary.json
-     *
-     */
-    void project::save_summary()
-    {
-        if (!fs::exists(project_summary["project_output"].Scalar()))
-            fs::create_directories(project_summary["project_output"].Scalar());
-
-        std::ofstream summary_file( project_summary["project_output"].Scalar() + "/bob_summary.yaml" );
-        summary_file << project_summary;
-        summary_file.close();
-        std::ofstream json_file( project_summary["project_output"].Scalar() + "/bob_summary.json" );
-		json_file << project_summary_json.dump(3);
-		json_file.close();
-    }
-
-    void project::load_component_registries()
-    {
-        // Verify the .bob/registries path exists
-    	if (!fs::exists(this->project_directory + "/.bob/registries"))
-            return;
-
-        for ( const auto& p : fs::recursive_directory_iterator( this->project_directory + "/.bob/registries") )
-            if ( p.path().extension().generic_string() == ".yaml" )
-                try
-                {
-                    registries[p.path().filename().replace_extension().generic_string()] = YAML::LoadFile(p.path().generic_string());
-                }
-                catch (...)
-                {
-                    std::cerr << "Could not parse component registry: '" << p.path().generic_string() << "'" << std::endl;
-                }
-    }
-
-    std::optional<YAML::Node> project::find_registry_component(const std::string& name)
-    {
-        // Look for component in registries
-        for ( auto r : registries )
-            if ( r.second["provides"]["components"][name].IsDefined( ) )
-                return r.second["provides"]["components"][name];
-        return {};
-    }
-
-    /**
-     * @brief Fetches a component from a registry
-     *
-     * @param name
-     * @return std::future<void>
-     */
-    std::future<void> project::fetch_component(const std::string& name, indicators::ProgressBar& bar)
-    {
-        // Ensure source and destination directories exist. create_directories() automatically checks for existence
-        fs::create_directories(bob_home_directory + "/repos/" + name);
-        fs::create_directories("components/" + name);
-
-        // Determine type of fetch
-        // Currently on Git fetch is supported
-
-        const std::string git_path = project_summary["tools"]["git"].Scalar( );
-        const auto result = find_registry_component(name);
-        if (!result)
-        {
-            std::clog << "Could not find component '" << name << "'" << std::endl;
-            return {};
-        }
-
-        auto node = result.value();
-        // Get the URL of the git repo
-        auto url    = node["packages"]["default"]["url"].Scalar();
-        auto branch = node["packages"]["default"]["branch"].IsDefined() ? node["packages"]["default"]["branch"].Scalar() : "master";
-
-        branch = inja_environment.render(branch, configuration_json);
-
-        // Check if the repo already exists
-        if (fs::exists(bob_home_directory + "/repos/" + name + ".git"))
-        {
-            // Defer an update
-//                std::clog << exec( project_summary["tools"]["git"].Scalar(), "-C " + bob_home_directory + "/repos/" + name + " pull" );
-        }
-        else
-        {
-            // Clone it
-            const std::string fetch_string = "-C " + bob_home_directory + "/repos/ clone " + url + " " + name + " -b " + branch + " --progress --single-branch --no-checkout 2 >& 1";
-            return std::async(std::launch::async | std::launch::deferred, [git_path, fetch_string]() {
-                exec(git_path, fetch_string);
-            });
-
-        }
-
-        return {};
-    }
-
-    /**
-     * @brief Parses dependency files as output by GCC or Clang generating a vector of filenames as found in the named file
-     *
-     * @param filename  Name of the dependency file. Typically ending in '.d'
-     * @return std::vector<std::string>  Vector of files specified as dependencies
-     */
-    std::vector<std::string> parse_gcc_dependency_file(const std::string filename)
-    {
-        std::vector<std::string> dependencies;
-        std::ifstream infile(filename);
-
-        if (!infile.is_open())
-            return {};
-
-        std::string line;
-
-        // Find and ignore the first line with the target. Typically "<target>: \"
-        do
-        {
-            std::getline(infile, line);
-        } while(line.length() > 0 && line.find(':') == std::string::npos);
-
-        while (std::getline(infile, line, ' '))
-        {
-            if (line.empty() || line.compare("\\\n") == 0)
-                continue;
-            if (line.back() == '\n') line.pop_back();
-            if (line.back() == '\r') line.pop_back();
-            dependencies.push_back(line);
-        }
-
-        return dependencies;
-    }
-
-    /**
-     * @brief Returns the path corresponding to the home directory of BOB
-     *        Typically this would be ~/.bob or /Users/<username>/.bob or $HOME/.bob
-     * @return std::string
-     */
-    std::string get_bob_home()
-    {
-        std::string home = !std::getenv("HOME") ? std::getenv("HOME") : std::getenv("USERPROFILE");
-        return home + "/.bob";
-    }
-
-} /* namespace bob */
+#include "bob_project.h"
+// #include <indicators/dynamic_progress.hpp>
+// #include <indicators/progress_bar.hpp>
+#include <fstream>
+#include <chrono>
+#include <thread>
+
+namespace bob
+{
+    using namespace std::chrono_literals;
+
+    project::project( ) : project_directory("."), bob_home_directory("/.bob")
+    {
+        load_config_file("config.yaml");
+        configuration_json["host_os"] = host_os_string;
+    }
+
+    project::~project( )
+    {
+    }
+
+
+    project::project( const std::vector<std::string>& project_string ) : project_directory("."), bob_home_directory("/.bob")
+    {
+        load_config_file("config.yaml");
+        configuration_json["host_os"] = host_os_string;
+        parse_project_string(project_string);
+    }
+
+    void project::set_project_directory(const std::string path)
+    {
+        project_directory = path;
+    }
+
+
+    YAML::Node project::get_project_summary()
+    {
+        return project_summary;
+    }
+
+    void project::parse_project_string( const std::vector<std::string>& project_string )
+    {
+        project_name = "";
+        for ( auto& s : project_string )
+        {
+            // Identify features, commands, and components
+            if ( s.front( ) == '+' )
+                unprocessed_features.push_back( s.substr(1) );
+            else if ( s.back( ) == '!' )
+                commands.insert( s.substr(0, s.size()-1) );
+            else
+                unprocessed_components.push_back( s );
+        }
+
+        // Generate the project name from the project string
+        for ( const auto& i : unprocessed_components )
+            project_name += i + "-";
+
+        if (!unprocessed_components.empty())
+            project_name.pop_back( );
+
+        for ( const auto& i : unprocessed_features )
+            project_name += "-" + i;
+
+        if (project_name.empty())
+            project_name = "none";
+
+        // Add standard information into the project summary
+        project_summary["project_name"]   = project_name;
+        project_summary["project_output"] = default_output_directory + project_name;
+    }
+
+    void project::process_requirements(const YAML::Node& node)
+    {
+        if (node.IsScalar () || node.IsSequence ())
+        {
+            std::cerr /*<< yaml["name"]*/<< ": 'requires' entry is malformed: \n'" << node << "'\n\n";
+            return;
+        }
+
+        try
+        {
+            // Process required components
+            if (node["components"])
+            {
+                // Add the item/s to the new_component list
+                if (node["components"].IsScalar ())
+                    unprocessed_components.push_back (node["components"].as<std::string> ());
+                else if (node["components"].IsSequence ())
+                    for (auto &i : node["components"])
+                        unprocessed_components.push_back (i.as<std::string> ());
+                else
+                    std::cerr << "Node '" /*<< yaml["name"].as<std::string>() */<< "' has invalid 'requires'\n";
+            }
+
+            // Process required features
+            if (node["features"])
+            {
+                std::vector<std::string> new_features;
+
+                // Add the item/s to the new_features list
+                if (node["features"].IsScalar ())
+                    unprocessed_features.push_back (node["features"].as<std::string> ());
+                else if (node["features"].IsSequence ())
+                    for (auto &i : node["features"])
+                        unprocessed_features.push_back (i.as<std::string> ());
+                else
+                    std::cerr << "Node '" /*<< yaml["name"].as<std::string>()*/<< "' has invalid 'requires'\n";
+            }
+        }
+        catch (YAML::Exception &e)
+        {
+            std::cerr << "Failed to process requirements for '" /*<< yaml["name"] */<< "'\n";
+            std::cerr << e.msg << "\n";
+        }
+    }
+
+    void project::process_supported_feature(YAML::Node& component, const YAML::Node& node)
+    {
+        // Process all the "requires"
+        if (node["requires"])
+        {
+            process_requirements (node["requires"]);
+        }
+
+        // Merge all nodes of this feature to the parent component
+//        bob::yaml_node_merge(component, node);
+    }
+
+
+    /**
+     * @brief Processes all the @ref unprocessed_components and @ref unprocessed_features, adding items to @ref unknown_components if they are not in the component database
+     *        It is assumed the caller will process the @ref unknown_components before adding them back to @ref unprocessed_component and calling this again.
+     * @return project::state
+     */
+    project::state project::evaluate_dependencies()
+    {
+        // Start processing all the required components and features
+        while ( !unprocessed_components.empty( ) || !unprocessed_features.empty( ))
+        {
+            // Loop through the list of unprocessed components.
+            // Note: Items will be added to unprocessed_components during processing
+            for ( auto i = 0; i < unprocessed_components.size(); ++i )
+            {
+                // Convert string to id
+                const auto c = bob::component_dotname_to_id(unprocessed_components[i]);
+
+                // Find the component in the project component database
+                auto component_path = find_component(c);
+                if ( !component_path )
+                {
+                    unknown_components.insert(c);
+                    continue;
+                }
+
+                // Add component to the required list and continue if this is not a new component
+                if ( required_components.insert( c ).second == false )
+                    continue;
+
+                std::shared_ptr<bob::component> new_component;
+                try
+                {
+                    new_component = std::make_shared<bob::component>( component_path.value() );
+                    components.push_back( new_component );
+                }
+                catch ( std::exception e )
+                {
+                    std::cerr << "Failed to parse: " << c << "\n" << e.what() << std::endl;
+                    //unknown_components.insert(c);
+                }
+
+                // Add all the required components into the unprocessed list
+                for (const auto& r : new_component->yaml["requires"]["components"])
+                    unprocessed_components.push_back(r.Scalar());
+
+                // Add all the required features into the unprocessed list
+                for (const auto& f : new_component->yaml["requires"]["features"])
+                    unprocessed_features.push_back(f.Scalar());
+
+                // Process all the currently required features. Note new feature will be processed in the features pass
+                for ( auto& f : required_features )
+                    if ( new_component->yaml["supports"][f] )
+                        process_supported_feature( new_component->yaml, new_component->yaml["supports"][f] );
+            }
+            unprocessed_components.clear();
+
+            // Process all the new features
+            // Note: Items will be added to unprocessed_features during processing
+            for ( auto i = 0; i < unprocessed_features.size(); ++i )
+            {
+                const auto f = unprocessed_features[i];
+
+                // Insert feature and continue if this is not a new feature
+                if ( required_features.insert( f ).second == false )
+                    continue;
+
+                // Update each component with the new feature
+                for ( auto& c : components )
+                    if ( c->yaml["supports"][f] )
+                        process_supported_feature( c->yaml, c->yaml["supports"][f] );
+            }
+            unprocessed_features.clear();
+        };
+
+        if (unknown_components.size() != 0) return project::state::PROJECT_HAS_UNKNOWN_COMPONENTS;
+
+        return project::state::PROJECT_VALID;
+    }
+
+    void project::generate_project_summary()
+    {
+        // Put all YAML nodes into the summary
+        for (const auto& c: components)
+        {
+            project_summary["components"][c->id] = c->yaml;
+            for (auto tool: c->yaml["tools"])
+            {
+                inja::Environment inja_env = inja::Environment();
+                inja_env.add_callback("curdir", 0, [&c](const inja::Arguments& args) { return c->yaml["directory"].Scalar();});
+                
+                auto new_tool = inja_env.render(project_summary["tools"][tool.first.Scalar()].Scalar(), configuration_json);
+            }
+        }
+
+        // Process all the supported features by merging their content with the parent component
+        for ( auto c : project_summary["components"] )
+        	if (c.second["supports"].IsDefined())
+				for ( auto f : this->required_features )
+					if ( c.second["supports"][f].IsDefined() )
+						yaml_node_merge( c.second, c.second["supports"][f] );
+
+
+        project_summary["features"] = {};
+        for (const auto& i: this->required_features)
+        	project_summary["features"].push_back(i);
+
+        project_summary_json = project_summary.as<nlohmann::json>();
+        project_summary_json["data"] = nlohmann::json::object();
+    }
+
+    std::optional<fs::path> project::find_component(const std::string component_dotname)
+    {
+        const std::string component_id = bob::component_dotname_to_id(component_dotname);
+
+        // Get component from database
+        const auto& c = component_database[component_id];
+
+        // Check if that component is in the database
+        if (!c)
+            return {};
+
+        if (c.IsScalar() && fs::exists(c.Scalar()))
+            return c.Scalar();
+        if (c.IsSequence())
+        {
+            if ( c.size( ) == 1 )
+            {
+                if ( fs::exists( c[0].Scalar( ) ) )
+                    return c[0].Scalar( );
+            }
+            else
+                std::cerr << "TODO: Parse multiple matches to the same component ID: " << component_id << std::endl;
+        }
+        return {};
+    }
+
+    void project::parse_blueprints()
+    {
+        for ( auto c: project_summary["components"])
+            for ( auto b : c.second["blueprints"] )
+            {
+                std::string blueprint_string = inja_environment.render( b.second["regex"] ? b.second["regex"].Scalar() : b.first.Scalar( ), project_summary_json );
+                std::clog << "Blueprint: " << blueprint_string << std::endl;
+                b.second["bob_parent_path"] = c.second["directory"];
+                blueprint_list.insert( blueprint_list.end( ), { blueprint_string, b.second } );
+            }
+    }
+
+    void project::evaluate_blueprint_dependencies()
+    {
+        std::unordered_set<std::string> new_targets;
+        std::unordered_set<std::string> processed_targets;
+        std::unordered_set<std::string> unprocessed_targets = commands;
+
+        while (!unprocessed_targets.empty())
+        {
+            for (auto& t: unprocessed_targets)
+            {
+                // Add to processed targets and check if it's already been processed
+                if (processed_targets.insert(t).second == false)
+                    continue;
+
+                auto matches = find_blueprint_match(t);
+                for (auto& match: matches)
+                {
+                    new_targets.insert(match->dependencies.begin(), match->dependencies.end());
+                    auto new_task = std::make_shared<construction_task>();
+                    new_task->blueprint = std::move(match);
+                    new_task->state = bob_task_to_be_done;
+                    construction_list.insert( std::make_pair(t, new_task ));
+                }
+                todo_list.push_back(t);
+            }
+
+            unprocessed_targets.clear();
+            unprocessed_targets.swap(new_targets);
+        }
+    }
+
+    void project::process_data_dependency(const std::string& path)
+    {
+        if (path.front() != '/')
+        {
+            // TODO: Throw exception
+            std::cerr << "Data path does not start with '/'" << std::endl;
+            return;
+        }
+
+        for (const auto& c: project_summary_json["components"])
+        {
+            try {
+                json_node_merge(project_summary_json[nlohmann::json::json_pointer("/data" + path)], c.at(nlohmann::json::json_pointer(path)));
+            }
+            catch (...) {}
+        }
+    }
+
+    std::vector<std::unique_ptr<blueprint_match>> project::find_blueprint_match( const std::string target )
+    {
+        std::vector<std::unique_ptr<blueprint_match>> blueprint_matches;
+
+        for ( auto& b : blueprint_list )
+        {
+            std::smatch s;
+
+            // Check if rule is a regex, otherwise do a string comparison
+            if ( b.second["regex"] )
+            {
+                if ( !std::regex_match(target, s, std::regex { b.first } ) )
+                    continue;
+            }
+            else
+            {
+                if (target != b.first )
+                    continue;
+            }
+
+            auto match = std::make_unique<blueprint_match>();
+            match->target = target;
+            match->blueprint = b.second;
+
+            // Process match
+            if ( b.second["regex"] )
+            {
+                // arg_count starts at 0 as the first match is the entire string
+                int arg_count = 0;
+                for ( auto& regex_match : s )
+                {
+                    match->regex_matches[arg_count] = regex_match.str( );
+                    ++arg_count;
+                }
+            }
+            else
+            {
+                match->regex_matches[0] = target;
+            }
+
+            inja::Environment local_inja_env;
+            local_inja_env.add_callback("$", 1, [&match](const inja::Arguments& args) {
+                        return match->regex_matches[ args[0]->get<int>() ];
+                    });
+
+            // Run template engine on dependencies
+            for ( auto d : b.second["depends"] )
+            {
+                // Check for special dependency_file condition
+                if ( d.IsMap( ) )
+                {
+                    if ( d.begin()->first.Scalar() ==  "dependency_file" )
+                    {
+                        const std::string generated_dependency_file = local_inja_env.render( d.begin()->second.Scalar(), project_summary_json );
+                        auto dependencies = parse_gcc_dependency_file(generated_dependency_file);
+                        match->dependencies.insert( std::end( match->dependencies ), std::begin( dependencies ), std::end( dependencies ) );
+                        continue;
+                    }
+                    else if (d.begin()->first.Scalar().compare( "data" ) == 0)
+                    {
+                        const std::string data_path = local_inja_env.render( d.begin()->second.Scalar(), project_summary_json );
+                        required_data.insert(data_path);
+                        process_data_dependency(data_path);
+                    }
+                }
+                // Verify validity of dependency
+                else if ( !d.IsScalar( ) )
+                {
+                    std::cerr << "Dependencies only support Scalar entries\n";
+                    return {};
+                }
+
+                std::string depend_string = d.Scalar( );
+
+                // Generate full dependency string by applying template engine
+                std::string generated_depend;
+                try
+                {
+                    generated_depend = local_inja_env.render( depend_string, project_summary_json );
+                }
+                catch ( std::exception& e )
+                {
+                    std::cerr << "Couldn't apply template: '" << depend_string << "'" << std::endl;
+                    return {};
+                }
+
+                // Check if the input was a YAML array construct
+                if ( depend_string.front( ) == '[' && depend_string.back( ) == ']' )
+                {
+                    // Load the generated dependency string as YAML and push each item individually
+                    YAML::Node generated_node = YAML::Load( generated_depend );
+                    for ( auto i : generated_node )
+                        match->dependencies.push_back( i.Scalar( ) );
+                }
+                else
+                {
+                    match->dependencies.push_back( generated_depend );
+                }
+            }
+
+            // If the file exists, get the last modified timestamp
+            if ( fs::exists( target ) )
+                match->last_modified = fs::last_write_time( target );
+
+            blueprint_matches.push_back( std::move( match ) );
+        }
+
+        if (blueprint_matches.empty())
+        {
+            if (fs::exists( target ))
+            {
+                auto match = std::make_unique<blueprint_match>();
+                match->target        = target;
+                match->blueprint     = YAML::Node();
+                match->last_modified = fs::last_write_time( target );
+                blueprint_matches.push_back( std::move( match ) );
+                // std::clog << "Found non-blueprint dependency '" << target << "'" << std::endl;
+            }
+            else
+                std::clog << "No blueprint for '" << target << "'" << std::endl;
+        }
+
+        return blueprint_matches;
+    }
+
+    void project::load_common_commands()
+    {
+        blueprint_commands["echo"] = []( std::string target, const YAML::Node& command, std::string captured_output, const nlohmann::json& generated_json, inja::Environment& inja_env) -> std::string {
+            if (!command.begin()->second.IsNull())
+                captured_output = inja_env.render(command.begin()->second.as<std::string>(), generated_json);
+
+            std::cout << captured_output << "\n";
+            return captured_output;
+        };
+
+
+        blueprint_commands["execute"] = []( std::string target, const YAML::Node& command, std::string captured_output, const nlohmann::json& generated_json, inja::Environment& inja_env) -> std::string {
+            if (command.begin()->second.IsNull())
+                return "";
+
+            std::string temp = command.begin( )->second.as<std::string>( );
+            captured_output = inja_env.render( temp, generated_json );
+            //std::replace( captured_output.begin( ), captured_output.end( ), '/', '\\' );
+            // std::clog << "Executing '" << captured_output << "'\n";
+            auto [temp_output, retcode] = exec( captured_output, std::string( "" ) );
+
+            if (retcode < 0 && temp_output.length( ) != 0)
+                std::cerr << "\n\n" << captured_output << " returned " << retcode << "\n" << temp_output << "\n";
+            else if ( temp_output.length( ) != 0 )
+                std::clog << temp_output << "\n";
+
+            return temp_output;
+        };
+
+        blueprint_commands["fix_slashes"] = []( std::string target, const YAML::Node& command, std::string captured_output, const nlohmann::json& generated_json, inja::Environment& inja_env) -> std::string {
+            std::replace(captured_output.begin(), captured_output.end(), '\\', '/');
+            return captured_output;
+        };
+
+
+        blueprint_commands["regex"] = []( std::string target, const YAML::Node& command, std::string captured_output, const nlohmann::json& generated_json, inja::Environment& inja_env) -> std::string {
+            std::regex regex_search(command["search"].as<std::string>());
+            if (command["split"])
+            {
+                std::istringstream ss(captured_output);
+                std::string line;
+                captured_output = "";
+                int count = 0;
+                YAML::Node yaml;
+
+                while (std::getline(ss, line))
+                {
+                  if (command["replace"])
+                  {
+                      std::string r = std::regex_replace(line, regex_search, command["replace"].as<std::string>(), std::regex_constants::format_no_copy);
+                      captured_output.append(r);
+                  }
+                  else if (command["to_yaml"])
+                  {
+                    std::smatch s;
+                    if (!std::regex_match(line, s, regex_search))
+                      continue;
+                    YAML::Node node;
+                    node[0] = YAML::Node();
+                    int i=1;
+                    for ( auto& v : command["to_yaml"] )
+                      node[0][v.Scalar()] = s[i++].str();
+
+                    captured_output.append(YAML::Dump(node));
+                    captured_output.append("\n");
+                  }
+                }
+            }
+            else
+            {
+                captured_output = std::regex_replace(captured_output, regex_search, command["replace"].as<std::string>());
+            }
+            return captured_output;
+        };
+
+
+        blueprint_commands["inja"] = []( std::string target, const YAML::Node& command, std::string captured_output, const nlohmann::json& generated_json, inja::Environment& inja_env) -> std::string {
+            try
+            {
+                if (command["file"])
+                {
+                    std::string filename = inja_env.render(command["file"].as<std::string>(), generated_json);
+
+                    if (!fs::exists(filename))
+                        std::cerr << filename << " not found when trying to apply template engine\n";
+                    else
+                        captured_output = inja_env.render_file(filename, generated_json);
+                }
+                else
+                {
+                    const auto& node = (command["template"]) ? command["template"] : command["inja"];
+                    captured_output = inja_env.render(node.Scalar(), generated_json);
+                }
+            }
+            catch (std::exception &e)
+            {
+                std::cerr << "Failed to apply template\n";
+                std::cerr << e.what() << "\n";
+            }
+            return captured_output;
+        };
+
+        blueprint_commands["save"] = []( std::string target, const YAML::Node& command, std::string captured_output, const nlohmann::json& generated_json, inja::Environment& inja_env) -> std::string {
+            std::string save_filename;
+
+            if (command.begin()->second.IsNull())
+                save_filename = target;
+            else
+                save_filename = inja_env.render(command.begin()->second.as<std::string>(), generated_json);
+
+            try
+            {
+                std::ofstream save_file;
+                fs::path p(save_filename);
+                if (!p.parent_path().empty())
+                  fs::create_directories(p.parent_path());
+                save_file.open(save_filename);
+                save_file << captured_output;
+                save_file.close();
+            }
+            catch (std::exception& e)
+            {
+                std::cerr << "Failed to save file: " << save_filename << "\n";
+                captured_output = "";
+            }
+            return captured_output;
+        };
+
+        blueprint_commands["create_directory"] = [ ]( std::string target, const YAML::Node& command, std::string captured_output, const nlohmann::json& generated_json, inja::Environment& inja_env ) -> std::string {
+            if (!command.begin()->second.IsNull())
+            {
+                std::string filename = "";
+                try
+                {
+                    filename = command.begin()->second.as<std::string>( );
+                    filename = inja_env.render(filename, generated_json);
+                    if ( !filename.empty( ) )
+                    {
+                        fs::path p( filename );
+                        fs::create_directories( p.parent_path( ) );
+                    }
+                }
+                catch ( std::exception e )
+                {
+                    std::cerr << "Couldn't create directory for '" << filename << "'\n";
+                }
+            }
+            return "";
+        };
+
+        blueprint_commands["verify"] = [ ]( std::string target, const YAML::Node& command, std::string captured_output, const nlohmann::json& generated_json, inja::Environment& inja_env ) -> std::string {
+            std::string filename = command.begin()->second.as<std::string>( );
+            filename = inja_env.render(filename, generated_json);
+            if (fs::exists(filename))
+                std::clog << filename << " exists\n";
+            else
+                std::clog << "BAD!! " << filename << " doesn't exist\n";
+            return captured_output;
+        };
+
+        blueprint_commands["rm"] = [ ]( std::string target, const YAML::Node& command, std::string captured_output, const nlohmann::json& generated_json, inja::Environment& inja_env ) -> std::string {
+            std::string filename = command.begin()->second.as<std::string>( );
+            filename = inja_env.render(filename, generated_json);
+            fs::remove(filename);
+            return captured_output;
+        };
+    }
+
+    static std::pair<std::string, int> run_command( std::shared_ptr< construction_task> task, const project* project )
+    {
+        std::string captured_output;
+        inja::Environment inja_env = inja::Environment();
+        auto& blueprint = task->blueprint;
+
+        inja_env.add_callback("$", 1, [&blueprint](const inja::Arguments& args) {
+            return blueprint->regex_matches[ args[0]->get<int>() ];
+        });
+
+        inja_env.add_callback("curdir", 0, [&blueprint](const inja::Arguments& args) { return blueprint->blueprint["bob_parent_path"].Scalar();});
+
+
+        if ( !blueprint->blueprint["process"].IsSequence())
+        {
+            std::cerr << "Error: process nodes must be sequences\n" << blueprint->blueprint["process"] << "\n";
+            return {"", -1};
+        }
+
+        std::chrono::high_resolution_clock::time_point t1 = std::chrono::high_resolution_clock::now();
+
+        // Note: A blueprint process is a sequence of maps
+        for ( const auto command_entry : blueprint->blueprint["process"] )
+        {
+            // Take the first entry in the map as the command
+            auto        command      = command_entry.begin();
+            std::string command_name = command->first.as<std::string>();
+
+            try
+            {
+                // Verify tool exists
+                if (project->project_summary["tools"][command_name])
+                {
+                    YAML::Node tool = project->project_summary["tools"][command_name];
+                    std::string command_text = "";
+
+//                    if ( tool["prefix"] )
+//                        command_text.append( tool["prefix"].Scalar() );
+
+                    command_text.append( tool.as<std::string>( ) );
+
+                    std::string arg_text = command->second.as<std::string>( );
+
+                    // Apply template engine
+                    arg_text = inja_env.render( arg_text, project->project_summary_json);
+
+                    auto[temp_output, retcode] = exec(command_text, arg_text);
+
+                    if (retcode < 0)
+                    {
+                      std::cerr << temp_output;
+                      return {temp_output, retcode};
+                    }
+                    captured_output = temp_output;
+                    // Echo the output of the command
+                    // TODO: Note this should be done by the main thread to ensure the outputs from multiple run_command instances don't overlap
+                    std::clog << captured_output;
+                }
+                else if (project->blueprint_commands.at(command_name))
+                {
+                    captured_output = project->blueprint_commands.at(command_name)( blueprint->target, command_entry, captured_output, project->project_summary_json, inja_env );
+                }
+                else
+                {
+                    std::cerr << command_name << " tool doesn't exist\n";
+                }
+
+            }
+            catch ( std::exception& e )
+            {
+                std::cerr << "Failed to run command: '" << command_name << "' as part of " << blueprint->target << "\n";
+                std::cerr << command_entry << "\n";
+                throw e;
+            }
+        }
+
+        std::chrono::high_resolution_clock::time_point t2 = std::chrono::high_resolution_clock::now();
+        auto duration = std::chrono::duration_cast<std::chrono::milliseconds>(t2 - t1).count();
+        std::clog << duration << " milliseconds for " << blueprint->target << "\n";
+        return {captured_output, 0};
+    }
+
+    static void json_node_merge(nlohmann::json& merge_target, const nlohmann::json& node)
+    {
+        switch(node.type())
+        {
+            case nlohmann::detail::value_t::object:
+                switch(merge_target.type())
+                {
+                    case nlohmann::detail::value_t::object:
+                    case nlohmann::detail::value_t::array:
+                    default:
+                        std::cerr << "Currently not supported" << std::endl; break;
+                }
+                break;
+            case nlohmann::detail::value_t::array:
+                switch(merge_target.type())
+                {
+                    case nlohmann::detail::value_t::object:
+                        std::cerr << "Cannot merge array into an object" << std::endl; break;
+                    case nlohmann::detail::value_t::array:
+                        for (auto& i: node)
+                            merge_target.push_back(i);
+                        break;
+                    default:
+                        merge_target.push_back(node); break;
+                }
+                break;
+            default:
+                switch(merge_target.type())
+                {
+                    case nlohmann::detail::value_t::object:
+                        std::cerr << "Cannot merge scalar into an object" << std::endl; break;
+                    case nlohmann::detail::value_t::array:
+                    default:
+                        merge_target.push_back(node); break;
+                }
+                break;
+        }
+    }
+
+    static void yaml_node_merge(YAML::Node& merge_target, const YAML::Node& node)
+    {
+        for (const auto& i : node)
+        {
+            const std::string item_name = i.first.as<std::string>();
+            YAML::Node        item_node = i.second;
+
+            if ( !merge_target[item_name] )
+            {
+                merge_target[item_name] = item_node;
+            }
+            else
+            {
+                if (item_node.IsScalar())
+                {
+                    if (merge_target[item_name].IsScalar())
+                    {
+                        YAML::Node new_node;
+                        new_node.push_back(merge_target[item_name]);
+                        new_node.push_back(item_node.Scalar());
+                        merge_target[item_name].reset(new_node);
+                    }
+                    else if (merge_target[item_name].IsSequence())
+                    {
+                        merge_target[item_name].push_back(item_node.Scalar());
+                    }
+                    else
+                    {
+                        std::cerr << "Cannot merge scalar and map\n";
+                        std::cerr << "Scalar: " << i.first << "\n"
+                                  << "map: " << merge_target[item_name] << "\n";
+                        return;
+                    }
+                }
+                else if (item_node.IsSequence())
+                {
+                    if (merge_target[item_name].IsMap())
+                    {
+                        std::cerr << "Cannot merge sequence and map\n";
+                        std::cerr << merge_target << "\n"
+                                  << node << "\n";
+                        return;
+                    }
+                    if (merge_target[item_name].IsScalar())
+                    {
+                        // Convert merge_target from a scalar to a sequence
+                        YAML::Node new_node;
+                        new_node.push_back( merge_target[item_name].Scalar() );
+                        merge_target[item_name] = new_node;
+                    }
+                    for (auto a : item_node)
+                    {
+                        merge_target[item_name].push_back(a);
+                    }
+                }
+                else if (item_node.IsMap())
+                {
+                    if (!merge_target[item_name].IsMap())
+                    {
+                        std::cerr << "Cannot merge map and non-map\n";
+                        std::cerr << merge_target << "\n"
+                                  << node << "\n";
+                        return;
+                    }
+                    auto new_merge = merge_target[item_name];
+                    yaml_node_merge(new_merge, item_node);
+                }
+            }
+        }
+    }
+
+    void project::process_construction(indicators::ProgressBar& bar)
+    {
+        typedef enum
+        {
+            nothing_to_do,
+            dependency_not_ready,
+            set_to_complete,
+            execute_process,
+        } blueprint_status;
+        int loop_count = 0;
+        bool something_updated = true;
+        auto construction_start_time = fs::file_time_type::clock::now();
+        int starting_size = todo_list.size( );
+        int completed_tasks = 0;
+
+        if ( todo_list.size( ) == 0 )
+            return;
+
+        std::vector<std::shared_ptr<construction_task>> running_tasks;
+
+        // Process all the stuff to be built
+        std::clog << "------ Building ------\n";
+        std::clog << todo_list.size() << " items left to construct\n";
+
+    #if defined(CONSTRUCTION_LIST_DUMP)
+        for (auto a: construction_list) std::cout << "- " << a.first << "\n";
+    #endif
+
+        // loop through list
+        int loop = 0;
+        auto i = todo_list.begin();
+        while ( todo_list.size() != 0 )
+        {
+            ++loop;
+
+            while (running_tasks.size() >= std::thread::hardware_concurrency())
+            {
+                // Update the modified times of the construction items
+                for (auto a = running_tasks.begin(); a != running_tasks.end();)
+                {
+                    if ( a->get()->thread_result.wait_for(2ms) == std::future_status::ready )
+                    {
+                        std::clog << a->get()->blueprint->target << ": Done\n";
+                        a->get()->blueprint->last_modified = construction_start_time;
+                        a->get()->state = bob_task_complete;
+                        a = running_tasks.erase( a );
+                        ++completed_tasks;
+                    }
+                    else
+                        ++a;
+                }
+            }
+            // } while ;
+
+            int progress = (100 * completed_tasks)/starting_size;
+            bar.set_progress(progress);
+
+            // Check if we've done a pass through all the items in the construction list
+            if ( i == todo_list.end( ) )
+            {
+                if (running_tasks.size() == 0 && something_updated == false )
+                    break;
+
+                // Update the modified times of the construction items
+                for (auto a = running_tasks.begin(); a != running_tasks.end();)
+                {
+                    if ( a->get()->thread_result.wait_for(0ms) == std::future_status::ready )
+                    {
+                        std::clog << a->get()->blueprint->target << ": Done\n";
+                        a->get()->blueprint->last_modified = construction_start_time;
+                        a->get()->state = bob_task_complete;
+                        a = running_tasks.erase( a );
+                        ++completed_tasks;
+                    }
+                    else
+                        ++a;
+                }
+
+                // Reset iterator back to the start of the list and continue
+                i = todo_list.begin( );
+                something_updated = false;
+
+                // std::clog << "Completed " << completed_tasks << " out of " << starting_size << "\n";
+            }
+
+            auto task_list = construction_list.equal_range(*i);
+
+            // Check validity of task_list
+            if ( task_list.first == construction_list.cend( ) )
+            {
+                std::clog << "Couldn't find '" << *i << "' in construction list" << std::endl;
+                i = todo_list.erase(i);
+                continue;
+            }
+
+            auto is_task_complete = [task_list]() -> bool {
+                for(auto i = task_list.first; i != task_list.second; ++i)
+                    if (i->second->state != bob_task_complete)
+                        return false;
+                return true;
+            };
+
+            auto get_task_status = [this](construction_task& task) -> blueprint_status {
+                blueprint_status status = task.blueprint->last_modified.time_since_epoch().count() == 0 ? execute_process : set_to_complete;
+                for ( const auto& d: task.blueprint->dependencies )
+                {
+                    for (auto [start,end] = this->construction_list.equal_range(d); start != end; ++start)
+                    {
+                        if ( start->second->state != bob_task_complete)
+                            return dependency_not_ready;
+                        if ( (start->second->blueprint->last_modified > task.blueprint->last_modified ) && ( task.blueprint->blueprint["process"]) )
+                            status = execute_process;
+                    }
+                }
+                return status;
+            };
+
+            // Check if the target needs, and is ready for, processing
+            if (is_task_complete())
+            {
+                something_updated = true;
+//                std::cout << "Finished with: " << *i << std::endl;
+                i = todo_list.erase(i);
+                continue;
+            }
+
+            for (auto t=task_list.first; t != task_list.second; ++t)
+            {
+                if (t->second->state == bob_task_to_be_done)
+                    switch ( get_task_status( *(t->second) ) )
+                    {
+                        case set_to_complete:
+                            // std::clog << t->second->blueprint->target << ": Nothing to do" << std::endl;
+                            t->second->state = bob_task_complete;
+                            if (starting_size > 1) --starting_size;
+                            something_updated = true;
+                            break;
+                        case execute_process:
+                            something_updated = true;
+                            if ( t->second->blueprint->blueprint["process"])
+                            {
+                                std::clog << t->second->blueprint->target << ": Executing blueprint" << std::endl;
+                                t->second->thread_result = std::async(std::launch::async | std::launch::deferred, run_command, t->second, this);
+                                running_tasks.push_back(t->second);
+                                t->second->state = bob_task_executing;
+                            }
+                            else
+                                t->second->state = bob_task_complete;
+                            break;
+                        default:
+                        	break;
+                    }
+            }
+
+            i++;
+        }
+
+        bar.set_progress(100);
+        bar.mark_as_completed();
+
+        for (auto& a: todo_list )
+        {
+            std::clog << "Couldn't build: " << a << std::endl;
+            for (auto entries = this->construction_list.equal_range(a); entries.first != entries.second; ++entries.first)
+                for (auto b: entries.first->second->blueprint->dependencies)
+                    std::clog << "\t" << b << std::endl;
+        }
+
+        for (auto a: construction_list)
+            if (a.second->state == bob_task_to_be_done )
+                std::clog << a.first << std::endl;
+    }
+
+    void project::load_config_file(const std::string config_filename)
+    {
+        if (!fs::exists(config_filename))
+            return;
+
+        try
+        {
+            auto configuration = YAML::LoadFile( config_filename );
+
+            project_summary["configuration"] = configuration;
+            project_summary["tools"] = configuration["tools"];
+
+            if (configuration["bob_home"].IsDefined())
+            {
+                bob_home_directory =  configuration["bob_home"].Scalar();
+                if (!fs::exists(bob_home_directory + "/repos"))
+                    fs::create_directories(bob_home_directory + "/repos");
+            }
+
+            configuration_json = configuration.as<nlohmann::json>();
+        }
+        catch ( std::exception &e )
+        {
+            std::cerr << "Couldn't read " << config_filename << std::endl << e.what( );
+            project_summary["configuration"];
+            project_summary["tools"] = "";
+        }
+
+    }
+
+    /**
+     * @brief Save to disk the content of the @ref project_summary to bob_summary.yaml and bob_summary.json
+     *
+     */
+    void project::save_summary()
+    {
+        if (!fs::exists(project_summary["project_output"].Scalar()))
+            fs::create_directories(project_summary["project_output"].Scalar());
+
+        std::ofstream summary_file( project_summary["project_output"].Scalar() + "/bob_summary.yaml" );
+        summary_file << project_summary;
+        summary_file.close();
+        std::ofstream json_file( project_summary["project_output"].Scalar() + "/bob_summary.json" );
+		json_file << project_summary_json.dump(3);
+		json_file.close();
+    }
+
+    void project::load_component_registries()
+    {
+        // Verify the .bob/registries path exists
+    	if (!fs::exists(this->project_directory + "/.bob/registries"))
+            return;
+
+        for ( const auto& p : fs::recursive_directory_iterator( this->project_directory + "/.bob/registries") )
+            if ( p.path().extension().generic_string() == ".yaml" )
+                try
+                {
+                    registries[p.path().filename().replace_extension().generic_string()] = YAML::LoadFile(p.path().generic_string());
+                }
+                catch (...)
+                {
+                    std::cerr << "Could not parse component registry: '" << p.path().generic_string() << "'" << std::endl;
+                }
+    }
+
+    std::optional<YAML::Node> project::find_registry_component(const std::string& name)
+    {
+        // Look for component in registries
+        for ( auto r : registries )
+            if ( r.second["provides"]["components"][name].IsDefined( ) )
+                return r.second["provides"]["components"][name];
+        return {};
+    }
+
+    /**
+     * @brief Fetches a component from a registry
+     *
+     * @param name
+     * @return std::future<void>
+     */
+    std::future<void> project::fetch_component(const std::string& name, indicators::ProgressBar& bar)
+    {
+        // Ensure source and destination directories exist. create_directories() automatically checks for existence
+        fs::create_directories(bob_home_directory + "/repos/" + name);
+        fs::create_directories("components/" + name);
+
+        // Determine type of fetch
+        // Currently on Git fetch is supported
+
+        const std::string git_path = project_summary["tools"]["git"].Scalar( );
+        const auto result = find_registry_component(name);
+        if (!result)
+        {
+            std::clog << "Could not find component '" << name << "'" << std::endl;
+            return {};
+        }
+
+        auto node = result.value();
+        // Get the URL of the git repo
+        auto url    = node["packages"]["default"]["url"].Scalar();
+        auto branch = node["packages"]["default"]["branch"].IsDefined() ? node["packages"]["default"]["branch"].Scalar() : "master";
+
+        branch = inja_environment.render(branch, configuration_json);
+
+        // Check if the repo already exists
+        if (fs::exists(bob_home_directory + "/repos/" + name + ".git"))
+        {
+            // Defer an update
+//                std::clog << exec( project_summary["tools"]["git"].Scalar(), "-C " + bob_home_directory + "/repos/" + name + " pull" );
+        }
+        else
+        {
+            // Clone it
+            const std::string fetch_string = "-C " + bob_home_directory + "/repos/ clone " + url + " " + name + " -b " + branch + " --progress --single-branch --no-checkout 2 >& 1";
+            return std::async(std::launch::async | std::launch::deferred, [git_path, fetch_string]() {
+                exec(git_path, fetch_string);
+            });
+
+        }
+
+        return {};
+    }
+
+    /**
+     * @brief Parses dependency files as output by GCC or Clang generating a vector of filenames as found in the named file
+     *
+     * @param filename  Name of the dependency file. Typically ending in '.d'
+     * @return std::vector<std::string>  Vector of files specified as dependencies
+     */
+    std::vector<std::string> parse_gcc_dependency_file(const std::string filename)
+    {
+        std::vector<std::string> dependencies;
+        std::ifstream infile(filename);
+
+        if (!infile.is_open())
+            return {};
+
+        std::string line;
+
+        // Find and ignore the first line with the target. Typically "<target>: \"
+        do
+        {
+            std::getline(infile, line);
+        } while(line.length() > 0 && line.find(':') == std::string::npos);
+
+        while (std::getline(infile, line, ' '))
+        {
+            if (line.empty() || line.compare("\\\n") == 0)
+                continue;
+            if (line.back() == '\n') line.pop_back();
+            if (line.back() == '\r') line.pop_back();
+            dependencies.push_back(line);
+        }
+
+        return dependencies;
+    }
+
+    /**
+     * @brief Returns the path corresponding to the home directory of BOB
+     *        Typically this would be ~/.bob or /Users/<username>/.bob or $HOME/.bob
+     * @return std::string
+     */
+    std::string get_bob_home()
+    {
+        std::string home = !std::getenv("HOME") ? std::getenv("HOME") : std::getenv("USERPROFILE");
+        return home + "/.bob";
+    }
+
+} /* namespace bob */