#include "yakka.hpp"
#include "yakka_workspace.hpp"
#include "yakka_project.hpp"
#include "cxxopts.hpp"
#include "subprocess.hpp"
#include "spdlog/spdlog.h"
#include "semver.hpp"
#include <indicators/dynamic_progress.hpp>
#include <indicators/progress_bar.hpp>
#include <indicators/cursor_control.hpp>
#include <indicators/termcolor.hpp>
#include "taskflow.hpp"
#include <iostream>
#include <fstream>
#include <chrono>
#include <future>

using namespace indicators;
using namespace std::chrono_literals;

static void evaluate_project_dependencies(yakka::workspace& workspace, yakka::project& project);
static void evaluate_project_choices(yakka::workspace& workspace, yakka::project& project);
static void run_taskflow(yakka::project& project);

tf::Task& create_tasks(yakka::project& project, const std::string& name, std::map<std::string, tf::Task>& tasks, tf::Taskflow& taskflow);
static const semver::version yakka_version {
    #include "yakka_version.h"
};

int main(int argc, char **argv)
{
    auto yakka_start_time = fs::file_time_type::clock::now();

    // Setup logging
    std::error_code error_code;
    fs::remove("yakka.log", error_code);

    auto console = spdlog::stderr_color_mt("yakkaconsole");
    console->flush_on(spdlog::level::level_enum::off);
    console->set_pattern("[%^%l%$]: %v");
    //spdlog::set_async_mode(4096);
    std::shared_ptr<spdlog::logger> yakkalog;
    try
    {
        yakkalog = spdlog::basic_logger_mt("yakkalog", "yakka.log");
    }
    catch (...)
    {
        try {
            auto time = std::chrono::duration_cast<std::chrono::milliseconds>(std::chrono::system_clock::now().time_since_epoch()).count();
            yakkalog = spdlog::basic_logger_mt("yakkalog", "yakka-" + std::to_string(time) + ".log");
        }
        catch (...)
        {
            std::cerr << "Cannot open yakka.log";
            exit(1);
        }
    }
    yakkalog->flush_on(spdlog::level::level_enum::trace);

    // Create a workspace
    yakka::workspace workspace;
    workspace.init(".");

    cxxopts::Options options("yakka", "Yakka the embedded builder. Ver " + yakka_version.to_string());
    options.allow_unrecognised_options();
    options.positional_help("<action> [optional args]");
    options.add_options()
        ("h,help", "Print usage")
        ("r,refresh", "Refresh component database", cxxopts::value<bool>()->default_value("false"))
<<<<<<< HEAD
        ("action", "Select from 'register', 'list', 'update', 'git', or a command", cxxopts::value<std::string>());
=======
        ("n,no-eval", "Skip the dependency and choice evaluation", cxxopts::value<bool>()->default_value("false"))
        ("action",  "Select from 'register', 'list', 'update', 'git', or a command", cxxopts::value<std::string>());
>>>>>>> e5d5003e

    options.parse_positional({"action"});
    auto result = options.parse(argc, argv);
    if (result.count("help") || argc == 1)
    {
        std::cout << options.help() << std::endl;
        return 0;
    }
    if (result["refresh"].as<bool>())
    {
        workspace.local_database.erase();

        std::cout << "Scanning '.' for components\n";
        workspace.local_database.scan_for_components();
        workspace.local_database.save();
        std::cout << "Scan complete.\n";
    }

    // Check if there is no action. If so, print the help
    if (!result.count("action"))
    {
        std::cout << options.help() << std::endl;
        return 0;
    }

    auto action = result["action"].as<std::string>();
    if (action == "register")
    {
        if (result.unmatched().size() == 0)
        {
            console->error("Must provide URL of component registry");
            return -1;
        }
        // Ensure the BOB registries directory exists
        fs::create_directories(".yakka/registries");
        console->info("Adding component registry...");
        if (workspace.add_component_registry(result.unmatched()[0]) != yakka::yakka_status::SUCCESS)
        {
            console->error("Failed to add component registry. See yakka.log for details");
            return -1;
        }
        console->info("Complete");
        return 0;
    }
    else if (action == "list")
    {
        workspace.load_component_registries();
        for (auto registry: workspace.registries)
        {
            std::cout << registry.second["name"] << "\n";
            for (auto c: registry.second["provides"]["components"])
                std::cout << "  - " << c.first << "\n";
        }
        return 0;
    }
    else if (action == "update")
    {
        // Find all the component repos in .yakka
        //for (auto d: fs::directory_iterator(".yakka/repos"))
        for (auto& i: result.unmatched())
        {
            // const auto name = d.path().filename().generic_string();
            std::cout << "Updating: " << i << "\n";
            workspace.update_component(i);
        }

        std::cout << "Complete\n";
        return 0;
    }
    else if (action == "git")
    {
        auto iter = result.unmatched().begin();
        const auto component_name = *iter;
        std::string git_command = "--git-dir=.yakka/repos/" + component_name + "/.git --work-tree=components/" + component_name;
        for (iter++ ; iter != result.unmatched().end(); ++iter)
            if (iter->find(' ') == std::string::npos)
                git_command.append( " " + *iter);
            else
                git_command.append( " \"" + *iter + "\"");

        auto [output, result] = yakka::exec("git", git_command);
        std::cout << output;
        return 0;
    }
    else if (action.back() != '!')
    {
        std::cout << "Must provide an action or a command (commands end with !)\n";
        return 0;
    }

    // Action must be a command. Drop the !
    action.pop_back();

    // Process the command line options
    std::string project_name;
    std::string feature_suffix;
    std::vector<std::string> components;
    std::vector<std::string> features;
    std::unordered_set<std::string> commands;
    for (auto s: result.unmatched())
    {
        // Identify features, commands, and components
        if (s.front() == '+') {
            feature_suffix += s;
            features.push_back(s.substr(1));
        }
        else if (s.back() == '!')
            commands.insert(s.substr(0, s.size() - 1));
        else 
        {
            components.push_back(s);

            // Compose the project name by concatenation all the components in CLI order.
            // The features will be added at the end
            project_name += s + "-";
        }
    }

    if (components.size() == 0)
    {
        console->error("No components identified");
        return -1;
    }

    // Remove the extra "-" and add the feature suffix
    project_name.pop_back();
    project_name += feature_suffix;

    // Create a project
    yakka::project project(project_name, workspace, yakkalog);

    // Move the CLI parsed data to the project
    // project.unprocessed_components = std::move(components);
    // project.unprocessed_features = std::move(features);
    project.commands = std::move(commands);

    // Add the action as a command
    project.commands.insert(action);

    // Init the project
    project.init_project(components, features);

    if (!result["no-eval"].as<bool>()) {
        evaluate_project_dependencies(workspace, project);
        evaluate_project_choices(workspace, project);
    } else {
        console->info("Skipping project evalutaion");

        for (const auto &i : components)
        {
            // Convert string to id
            const auto component_id = yakka::component_dotname_to_id(i);
            // Find the component in the project component database
            auto component_path = workspace.find_component(component_id);
            if (!component_path)
            {
                // log->info("{}: Couldn't find it", c);
                continue;
            }

            // Add component to the required list and continue if this is not a new component
            // Insert component and continue if this is not new
            if (project.required_components.insert(component_id).second == false)
                continue;

            std::shared_ptr<yakka::component> new_component = std::make_shared<yakka::component>();
            if (!new_component->parse_file(component_path.value(), project.blueprint_database).IsNull())
                project.components.push_back(new_component);
        }
    }

    yakkalog->info("Required features:");
    for (auto f: project.required_features)
        yakkalog->info("- {}", f);

    project.generate_project_summary();
    project.save_summary();

    auto t1 = std::chrono::high_resolution_clock::now();
    project.parse_blueprints();
    project.generate_target_database();
    auto t2 = std::chrono::high_resolution_clock::now();

    auto duration = std::chrono::duration_cast<std::chrono::milliseconds>(t2 - t1).count();
    yakkalog->info("{}ms to process blueprints", duration);
    project.load_common_commands();

    run_taskflow(project);
    
    auto yakka_end_time = fs::file_time_type::clock::now();
    std::cout << "Complete in " << std::chrono::duration_cast<std::chrono::milliseconds>(yakka_end_time - yakka_start_time).count() << " milliseconds" << std::endl;

    console->flush();
    show_console_cursor(true);
    
    return 0;
}


void run_taskflow(yakka::project& project)
{
    project.work_task_count = 0;
    std::atomic<int> execution_progress = 0;
    tf::Executor executor;
    auto finish = project.taskflow.emplace([&]() { execution_progress = 100; } );
    for (auto& i: project.commands)
        project.create_tasks(i, finish);
    
    ProgressBar building_bar {
        option::BarWidth{ 50 },
        option::ShowPercentage{ true },
        option::PrefixText{ "Building " },
        option::MaxProgress{project.work_task_count}
    };

    project.task_complete_handler = [&]() {
        ++execution_progress;
    };
     
    auto execution_future = executor.run(project.taskflow);
    
    do
    {
        building_bar.set_option(option::PostfixText{
            std::to_string(execution_progress) + "/" + std::to_string(project.work_task_count)
        });
        building_bar.set_progress(execution_progress);
    } while (execution_future.wait_for(500ms) != std::future_status::ready);

    building_bar.set_option(option::PostfixText{
        std::to_string(project.work_task_count) + "/" + std::to_string(project.work_task_count)
    });
    building_bar.set_progress(project.work_task_count);
}

static void evaluate_project_dependencies(yakka::workspace& workspace, yakka::project& project)
{
    auto console = spdlog::get("yakkaconsole");
    auto yakkalog = spdlog::get("yakkalog");

    auto t1 = std::chrono::high_resolution_clock::now();

    if (project.evaluate_dependencies() == yakka::project::state::PROJECT_HAS_INVALID_COMPONENT)
        exit(1);

    // If we're missing a component, update the component database and try again
    if (!project.unknown_components.empty())
    {
        console->info("Scanning workspace for missing components");
        yakkalog->info("Scanning workspace to find missing components");
        workspace.local_database.scan_for_components();
        workspace.shared_database.scan_for_components();
        project.unprocessed_components.swap(project.unknown_components);
        project.evaluate_dependencies();
    }

    // If there are still missing components, try and download them
    if (!project.unknown_components.empty())
    {
        workspace.load_component_registries();

        show_console_cursor(false);
        DynamicProgress<ProgressBar> fetch_progress_ui;
        std::vector<std::shared_ptr<ProgressBar>> fetch_progress_bars;

        std::map<std::string, std::future<fs::path>> fetch_list;
        do
        {
            // Ask the workspace to fetch them
            for (const auto& i: project.unknown_components)
            {
                if (fetch_list.find(i) != fetch_list.end())
                    continue;
                
                // Check if component is in the registry
                auto node = workspace.find_registry_component(i);
                if (node)
                {
                    std::shared_ptr<ProgressBar> new_progress_bar = std::make_shared<ProgressBar>(option::BarWidth{ 50 }, option::ShowPercentage{ true }, option::PrefixText{ "Fetching " + i + " " }, option::SavedStartTime{ true });
                    fetch_progress_bars.push_back(new_progress_bar);
                    size_t id = fetch_progress_ui.push_back(*new_progress_bar);
                    fetch_progress_ui.print_progress();
                    auto result = workspace.fetch_component(i, *node, [&fetch_progress_ui,id](std::string prefix, size_t number) {
                            fetch_progress_ui[id].set_option(option::PrefixText{prefix});
                            if (number >= 100)
                            {
                                fetch_progress_ui[id].set_progress(100);
                                fetch_progress_ui[id].mark_as_completed();
                            }
                            else
                                fetch_progress_ui[id].set_progress(number);
                        });
                    if (result.valid())
                        fetch_list.insert({i, std::move(result)});
                }
            }

            // Check if we haven't been able to fetch any of the unknown components
            if (fetch_list.empty())
            {
                for (const auto& i: project.unknown_components)
                    console->error("Cannot fetch {}", i);
                console->flush();
                yakkalog->flush();
                exit(0);
            }

            // Wait for one of the components to be complete
            decltype(fetch_list)::iterator completed_fetch;
            do {
                completed_fetch = std::find_if(fetch_list.begin(), fetch_list.end(), [](auto& fetch_item){ return fetch_item.second.wait_for(100ms) == std::future_status::ready; } );
            } while (completed_fetch == fetch_list.end());

            auto new_component_path = completed_fetch->second.get();

            // Check if the fetch worked
            if (new_component_path.empty()) {
                yakkalog->error("Failed to fetch {}", completed_fetch->first);
                console->error("Failed to fetch {}", completed_fetch->first);
                project.unknown_components.erase(completed_fetch->first);
                fetch_list.erase(completed_fetch);
                continue;
            }

            // Update the component database
            if (new_component_path.string().starts_with(workspace.shared_components_path.string()))
            {
                yakkalog->info("Scanning for new component in shared database");
                workspace.shared_database.scan_for_components(new_component_path);
                workspace.shared_database.save();
            }
            else
            {
                yakkalog->info("Scanning for new component in local database");
                workspace.local_database.scan_for_components(new_component_path);
                workspace.shared_database.save();
            }

            // Check if any of our unknown components have been found
            for (auto i = project.unknown_components.cbegin(); i != project.unknown_components.cend();)
            {
                if (workspace.local_database[*i] || workspace.shared_database[*i])
                {
                    // Remove component from the unknown list and add it to the unprocessed list
                    project.unprocessed_components.insert(*i);
                    i = project.unknown_components.erase(i);
                }
                else
                    ++i;
            }

            // Remove the item from the fetch list
            fetch_list.erase(completed_fetch);

            // Re-evaluate the project dependencies
            project.evaluate_dependencies();
        } while(!project.unprocessed_components.empty() || !project.unknown_components.empty( ) || !fetch_list.empty());
    }

    auto t2 = std::chrono::high_resolution_clock::now();
    auto duration = std::chrono::duration_cast<std::chrono::milliseconds>(t2 - t1).count();
    yakkalog->info("{}ms to process components", duration);
}

static void evaluate_project_choices(yakka::workspace& workspace, yakka::project& project)
{
    auto console = spdlog::get("yakkaconsole");
    auto yakkalog = spdlog::get("yakkalog");

    project.evaluate_choices();

    // Evaluate default values for empty choices
    // for (auto& i: project.incomplete_choices)
    // {
    // }

    if (!project.incomplete_choices.empty())
    {
        for (auto& i: project.incomplete_choices)
        {
            bool valid_options = false;
            console->error("Component '{}' has a choice '{}' - Must choose from the following", i.first, i.second);
            if (project.project_summary["choices"][i.second].contains("features"))
            {
                valid_options = true;
                console->error("Features: ");
                for (auto& b: project.project_summary["choices"][i.second]["features"])
                    console->error("  - {}", b.get<std::string>());
            }

            if (project.project_summary["choices"][i.second].contains("components"))
            {
                valid_options = true;
                console->error("Components: ");
                for (auto& b: project.project_summary["choices"][i.second]["components"])
                    console->error("  - {}", b.get<std::string>());
            }

            if (!valid_options) {
                console->error("ERROR: Choice data is invalid");
            }
        }
        exit(0);
    }
    if (!project.multiple_answer_choices.empty())
    {
        for (auto a: project.multiple_answer_choices)
        {
            console->error("Choice {} - Has multiple selections", a);
        }
        exit(-1);
    }
}<|MERGE_RESOLUTION|>--- conflicted
+++ resolved
@@ -1,489 +1,485 @@
-#include "yakka.hpp"
-#include "yakka_workspace.hpp"
-#include "yakka_project.hpp"
-#include "cxxopts.hpp"
-#include "subprocess.hpp"
-#include "spdlog/spdlog.h"
-#include "semver.hpp"
-#include <indicators/dynamic_progress.hpp>
-#include <indicators/progress_bar.hpp>
-#include <indicators/cursor_control.hpp>
-#include <indicators/termcolor.hpp>
-#include "taskflow.hpp"
-#include <iostream>
-#include <fstream>
-#include <chrono>
-#include <future>
-
-using namespace indicators;
-using namespace std::chrono_literals;
-
-static void evaluate_project_dependencies(yakka::workspace& workspace, yakka::project& project);
-static void evaluate_project_choices(yakka::workspace& workspace, yakka::project& project);
-static void run_taskflow(yakka::project& project);
-
-tf::Task& create_tasks(yakka::project& project, const std::string& name, std::map<std::string, tf::Task>& tasks, tf::Taskflow& taskflow);
-static const semver::version yakka_version {
-    #include "yakka_version.h"
-};
-
-int main(int argc, char **argv)
-{
-    auto yakka_start_time = fs::file_time_type::clock::now();
-
-    // Setup logging
-    std::error_code error_code;
-    fs::remove("yakka.log", error_code);
-
-    auto console = spdlog::stderr_color_mt("yakkaconsole");
-    console->flush_on(spdlog::level::level_enum::off);
-    console->set_pattern("[%^%l%$]: %v");
-    //spdlog::set_async_mode(4096);
-    std::shared_ptr<spdlog::logger> yakkalog;
-    try
-    {
-        yakkalog = spdlog::basic_logger_mt("yakkalog", "yakka.log");
-    }
-    catch (...)
-    {
-        try {
-            auto time = std::chrono::duration_cast<std::chrono::milliseconds>(std::chrono::system_clock::now().time_since_epoch()).count();
-            yakkalog = spdlog::basic_logger_mt("yakkalog", "yakka-" + std::to_string(time) + ".log");
-        }
-        catch (...)
-        {
-            std::cerr << "Cannot open yakka.log";
-            exit(1);
-        }
-    }
-    yakkalog->flush_on(spdlog::level::level_enum::trace);
-
-    // Create a workspace
-    yakka::workspace workspace;
-    workspace.init(".");
-
-    cxxopts::Options options("yakka", "Yakka the embedded builder. Ver " + yakka_version.to_string());
-    options.allow_unrecognised_options();
-    options.positional_help("<action> [optional args]");
-    options.add_options()
-        ("h,help", "Print usage")
-        ("r,refresh", "Refresh component database", cxxopts::value<bool>()->default_value("false"))
-<<<<<<< HEAD
-        ("action", "Select from 'register', 'list', 'update', 'git', or a command", cxxopts::value<std::string>());
-=======
-        ("n,no-eval", "Skip the dependency and choice evaluation", cxxopts::value<bool>()->default_value("false"))
-        ("action",  "Select from 'register', 'list', 'update', 'git', or a command", cxxopts::value<std::string>());
->>>>>>> e5d5003e
-
-    options.parse_positional({"action"});
-    auto result = options.parse(argc, argv);
-    if (result.count("help") || argc == 1)
-    {
-        std::cout << options.help() << std::endl;
-        return 0;
-    }
-    if (result["refresh"].as<bool>())
-    {
-        workspace.local_database.erase();
-
-        std::cout << "Scanning '.' for components\n";
-        workspace.local_database.scan_for_components();
-        workspace.local_database.save();
-        std::cout << "Scan complete.\n";
-    }
-
-    // Check if there is no action. If so, print the help
-    if (!result.count("action"))
-    {
-        std::cout << options.help() << std::endl;
-        return 0;
-    }
-
-    auto action = result["action"].as<std::string>();
-    if (action == "register")
-    {
-        if (result.unmatched().size() == 0)
-        {
-            console->error("Must provide URL of component registry");
-            return -1;
-        }
-        // Ensure the BOB registries directory exists
-        fs::create_directories(".yakka/registries");
-        console->info("Adding component registry...");
-        if (workspace.add_component_registry(result.unmatched()[0]) != yakka::yakka_status::SUCCESS)
-        {
-            console->error("Failed to add component registry. See yakka.log for details");
-            return -1;
-        }
-        console->info("Complete");
-        return 0;
-    }
-    else if (action == "list")
-    {
-        workspace.load_component_registries();
-        for (auto registry: workspace.registries)
-        {
-            std::cout << registry.second["name"] << "\n";
-            for (auto c: registry.second["provides"]["components"])
-                std::cout << "  - " << c.first << "\n";
-        }
-        return 0;
-    }
-    else if (action == "update")
-    {
-        // Find all the component repos in .yakka
-        //for (auto d: fs::directory_iterator(".yakka/repos"))
-        for (auto& i: result.unmatched())
-        {
-            // const auto name = d.path().filename().generic_string();
-            std::cout << "Updating: " << i << "\n";
-            workspace.update_component(i);
-        }
-
-        std::cout << "Complete\n";
-        return 0;
-    }
-    else if (action == "git")
-    {
-        auto iter = result.unmatched().begin();
-        const auto component_name = *iter;
-        std::string git_command = "--git-dir=.yakka/repos/" + component_name + "/.git --work-tree=components/" + component_name;
-        for (iter++ ; iter != result.unmatched().end(); ++iter)
-            if (iter->find(' ') == std::string::npos)
-                git_command.append( " " + *iter);
-            else
-                git_command.append( " \"" + *iter + "\"");
-
-        auto [output, result] = yakka::exec("git", git_command);
-        std::cout << output;
-        return 0;
-    }
-    else if (action.back() != '!')
-    {
-        std::cout << "Must provide an action or a command (commands end with !)\n";
-        return 0;
-    }
-
-    // Action must be a command. Drop the !
-    action.pop_back();
-
-    // Process the command line options
-    std::string project_name;
-    std::string feature_suffix;
-    std::vector<std::string> components;
-    std::vector<std::string> features;
-    std::unordered_set<std::string> commands;
-    for (auto s: result.unmatched())
-    {
-        // Identify features, commands, and components
-        if (s.front() == '+') {
-            feature_suffix += s;
-            features.push_back(s.substr(1));
-        }
-        else if (s.back() == '!')
-            commands.insert(s.substr(0, s.size() - 1));
-        else 
-        {
-            components.push_back(s);
-
-            // Compose the project name by concatenation all the components in CLI order.
-            // The features will be added at the end
-            project_name += s + "-";
-        }
-    }
-
-    if (components.size() == 0)
-    {
-        console->error("No components identified");
-        return -1;
-    }
-
-    // Remove the extra "-" and add the feature suffix
-    project_name.pop_back();
-    project_name += feature_suffix;
-
-    // Create a project
-    yakka::project project(project_name, workspace, yakkalog);
-
-    // Move the CLI parsed data to the project
-    // project.unprocessed_components = std::move(components);
-    // project.unprocessed_features = std::move(features);
-    project.commands = std::move(commands);
-
-    // Add the action as a command
-    project.commands.insert(action);
-
-    // Init the project
-    project.init_project(components, features);
-
-    if (!result["no-eval"].as<bool>()) {
-        evaluate_project_dependencies(workspace, project);
-        evaluate_project_choices(workspace, project);
-    } else {
-        console->info("Skipping project evalutaion");
-
-        for (const auto &i : components)
-        {
-            // Convert string to id
-            const auto component_id = yakka::component_dotname_to_id(i);
-            // Find the component in the project component database
-            auto component_path = workspace.find_component(component_id);
-            if (!component_path)
-            {
-                // log->info("{}: Couldn't find it", c);
-                continue;
-            }
-
-            // Add component to the required list and continue if this is not a new component
-            // Insert component and continue if this is not new
-            if (project.required_components.insert(component_id).second == false)
-                continue;
-
-            std::shared_ptr<yakka::component> new_component = std::make_shared<yakka::component>();
-            if (!new_component->parse_file(component_path.value(), project.blueprint_database).IsNull())
-                project.components.push_back(new_component);
-        }
-    }
-
-    yakkalog->info("Required features:");
-    for (auto f: project.required_features)
-        yakkalog->info("- {}", f);
-
-    project.generate_project_summary();
-    project.save_summary();
-
-    auto t1 = std::chrono::high_resolution_clock::now();
-    project.parse_blueprints();
-    project.generate_target_database();
-    auto t2 = std::chrono::high_resolution_clock::now();
-
-    auto duration = std::chrono::duration_cast<std::chrono::milliseconds>(t2 - t1).count();
-    yakkalog->info("{}ms to process blueprints", duration);
-    project.load_common_commands();
-
-    run_taskflow(project);
-    
-    auto yakka_end_time = fs::file_time_type::clock::now();
-    std::cout << "Complete in " << std::chrono::duration_cast<std::chrono::milliseconds>(yakka_end_time - yakka_start_time).count() << " milliseconds" << std::endl;
-
-    console->flush();
-    show_console_cursor(true);
-    
-    return 0;
-}
-
-
-void run_taskflow(yakka::project& project)
-{
-    project.work_task_count = 0;
-    std::atomic<int> execution_progress = 0;
-    tf::Executor executor;
-    auto finish = project.taskflow.emplace([&]() { execution_progress = 100; } );
-    for (auto& i: project.commands)
-        project.create_tasks(i, finish);
-    
-    ProgressBar building_bar {
-        option::BarWidth{ 50 },
-        option::ShowPercentage{ true },
-        option::PrefixText{ "Building " },
-        option::MaxProgress{project.work_task_count}
-    };
-
-    project.task_complete_handler = [&]() {
-        ++execution_progress;
-    };
-     
-    auto execution_future = executor.run(project.taskflow);
-    
-    do
-    {
-        building_bar.set_option(option::PostfixText{
-            std::to_string(execution_progress) + "/" + std::to_string(project.work_task_count)
-        });
-        building_bar.set_progress(execution_progress);
-    } while (execution_future.wait_for(500ms) != std::future_status::ready);
-
-    building_bar.set_option(option::PostfixText{
-        std::to_string(project.work_task_count) + "/" + std::to_string(project.work_task_count)
-    });
-    building_bar.set_progress(project.work_task_count);
-}
-
-static void evaluate_project_dependencies(yakka::workspace& workspace, yakka::project& project)
-{
-    auto console = spdlog::get("yakkaconsole");
-    auto yakkalog = spdlog::get("yakkalog");
-
-    auto t1 = std::chrono::high_resolution_clock::now();
-
-    if (project.evaluate_dependencies() == yakka::project::state::PROJECT_HAS_INVALID_COMPONENT)
-        exit(1);
-
-    // If we're missing a component, update the component database and try again
-    if (!project.unknown_components.empty())
-    {
-        console->info("Scanning workspace for missing components");
-        yakkalog->info("Scanning workspace to find missing components");
-        workspace.local_database.scan_for_components();
-        workspace.shared_database.scan_for_components();
-        project.unprocessed_components.swap(project.unknown_components);
-        project.evaluate_dependencies();
-    }
-
-    // If there are still missing components, try and download them
-    if (!project.unknown_components.empty())
-    {
-        workspace.load_component_registries();
-
-        show_console_cursor(false);
-        DynamicProgress<ProgressBar> fetch_progress_ui;
-        std::vector<std::shared_ptr<ProgressBar>> fetch_progress_bars;
-
-        std::map<std::string, std::future<fs::path>> fetch_list;
-        do
-        {
-            // Ask the workspace to fetch them
-            for (const auto& i: project.unknown_components)
-            {
-                if (fetch_list.find(i) != fetch_list.end())
-                    continue;
-                
-                // Check if component is in the registry
-                auto node = workspace.find_registry_component(i);
-                if (node)
-                {
-                    std::shared_ptr<ProgressBar> new_progress_bar = std::make_shared<ProgressBar>(option::BarWidth{ 50 }, option::ShowPercentage{ true }, option::PrefixText{ "Fetching " + i + " " }, option::SavedStartTime{ true });
-                    fetch_progress_bars.push_back(new_progress_bar);
-                    size_t id = fetch_progress_ui.push_back(*new_progress_bar);
-                    fetch_progress_ui.print_progress();
-                    auto result = workspace.fetch_component(i, *node, [&fetch_progress_ui,id](std::string prefix, size_t number) {
-                            fetch_progress_ui[id].set_option(option::PrefixText{prefix});
-                            if (number >= 100)
-                            {
-                                fetch_progress_ui[id].set_progress(100);
-                                fetch_progress_ui[id].mark_as_completed();
-                            }
-                            else
-                                fetch_progress_ui[id].set_progress(number);
-                        });
-                    if (result.valid())
-                        fetch_list.insert({i, std::move(result)});
-                }
-            }
-
-            // Check if we haven't been able to fetch any of the unknown components
-            if (fetch_list.empty())
-            {
-                for (const auto& i: project.unknown_components)
-                    console->error("Cannot fetch {}", i);
-                console->flush();
-                yakkalog->flush();
-                exit(0);
-            }
-
-            // Wait for one of the components to be complete
-            decltype(fetch_list)::iterator completed_fetch;
-            do {
-                completed_fetch = std::find_if(fetch_list.begin(), fetch_list.end(), [](auto& fetch_item){ return fetch_item.second.wait_for(100ms) == std::future_status::ready; } );
-            } while (completed_fetch == fetch_list.end());
-
-            auto new_component_path = completed_fetch->second.get();
-
-            // Check if the fetch worked
-            if (new_component_path.empty()) {
-                yakkalog->error("Failed to fetch {}", completed_fetch->first);
-                console->error("Failed to fetch {}", completed_fetch->first);
-                project.unknown_components.erase(completed_fetch->first);
-                fetch_list.erase(completed_fetch);
-                continue;
-            }
-
-            // Update the component database
-            if (new_component_path.string().starts_with(workspace.shared_components_path.string()))
-            {
-                yakkalog->info("Scanning for new component in shared database");
-                workspace.shared_database.scan_for_components(new_component_path);
-                workspace.shared_database.save();
-            }
-            else
-            {
-                yakkalog->info("Scanning for new component in local database");
-                workspace.local_database.scan_for_components(new_component_path);
-                workspace.shared_database.save();
-            }
-
-            // Check if any of our unknown components have been found
-            for (auto i = project.unknown_components.cbegin(); i != project.unknown_components.cend();)
-            {
-                if (workspace.local_database[*i] || workspace.shared_database[*i])
-                {
-                    // Remove component from the unknown list and add it to the unprocessed list
-                    project.unprocessed_components.insert(*i);
-                    i = project.unknown_components.erase(i);
-                }
-                else
-                    ++i;
-            }
-
-            // Remove the item from the fetch list
-            fetch_list.erase(completed_fetch);
-
-            // Re-evaluate the project dependencies
-            project.evaluate_dependencies();
-        } while(!project.unprocessed_components.empty() || !project.unknown_components.empty( ) || !fetch_list.empty());
-    }
-
-    auto t2 = std::chrono::high_resolution_clock::now();
-    auto duration = std::chrono::duration_cast<std::chrono::milliseconds>(t2 - t1).count();
-    yakkalog->info("{}ms to process components", duration);
-}
-
-static void evaluate_project_choices(yakka::workspace& workspace, yakka::project& project)
-{
-    auto console = spdlog::get("yakkaconsole");
-    auto yakkalog = spdlog::get("yakkalog");
-
-    project.evaluate_choices();
-
-    // Evaluate default values for empty choices
-    // for (auto& i: project.incomplete_choices)
-    // {
-    // }
-
-    if (!project.incomplete_choices.empty())
-    {
-        for (auto& i: project.incomplete_choices)
-        {
-            bool valid_options = false;
-            console->error("Component '{}' has a choice '{}' - Must choose from the following", i.first, i.second);
-            if (project.project_summary["choices"][i.second].contains("features"))
-            {
-                valid_options = true;
-                console->error("Features: ");
-                for (auto& b: project.project_summary["choices"][i.second]["features"])
-                    console->error("  - {}", b.get<std::string>());
-            }
-
-            if (project.project_summary["choices"][i.second].contains("components"))
-            {
-                valid_options = true;
-                console->error("Components: ");
-                for (auto& b: project.project_summary["choices"][i.second]["components"])
-                    console->error("  - {}", b.get<std::string>());
-            }
-
-            if (!valid_options) {
-                console->error("ERROR: Choice data is invalid");
-            }
-        }
-        exit(0);
-    }
-    if (!project.multiple_answer_choices.empty())
-    {
-        for (auto a: project.multiple_answer_choices)
-        {
-            console->error("Choice {} - Has multiple selections", a);
-        }
-        exit(-1);
-    }
+#include "yakka.hpp"
+#include "yakka_workspace.hpp"
+#include "yakka_project.hpp"
+#include "cxxopts.hpp"
+#include "subprocess.hpp"
+#include "spdlog/spdlog.h"
+#include "semver.hpp"
+#include <indicators/dynamic_progress.hpp>
+#include <indicators/progress_bar.hpp>
+#include <indicators/cursor_control.hpp>
+#include <indicators/termcolor.hpp>
+#include "taskflow.hpp"
+#include <iostream>
+#include <fstream>
+#include <chrono>
+#include <future>
+
+using namespace indicators;
+using namespace std::chrono_literals;
+
+static void evaluate_project_dependencies(yakka::workspace& workspace, yakka::project& project);
+static void evaluate_project_choices(yakka::workspace& workspace, yakka::project& project);
+static void run_taskflow(yakka::project& project);
+
+tf::Task& create_tasks(yakka::project& project, const std::string& name, std::map<std::string, tf::Task>& tasks, tf::Taskflow& taskflow);
+static const semver::version yakka_version {
+    #include "yakka_version.h"
+};
+
+int main(int argc, char **argv)
+{
+    auto yakka_start_time = fs::file_time_type::clock::now();
+
+    // Setup logging
+    std::error_code error_code;
+    fs::remove("yakka.log", error_code);
+
+    auto console = spdlog::stderr_color_mt("yakkaconsole");
+    console->flush_on(spdlog::level::level_enum::off);
+    console->set_pattern("[%^%l%$]: %v");
+    //spdlog::set_async_mode(4096);
+    std::shared_ptr<spdlog::logger> yakkalog;
+    try
+    {
+        yakkalog = spdlog::basic_logger_mt("yakkalog", "yakka.log");
+    }
+    catch (...)
+    {
+        try {
+            auto time = std::chrono::duration_cast<std::chrono::milliseconds>(std::chrono::system_clock::now().time_since_epoch()).count();
+            yakkalog = spdlog::basic_logger_mt("yakkalog", "yakka-" + std::to_string(time) + ".log");
+        }
+        catch (...)
+        {
+            std::cerr << "Cannot open yakka.log";
+            exit(1);
+        }
+    }
+    yakkalog->flush_on(spdlog::level::level_enum::trace);
+
+    // Create a workspace
+    yakka::workspace workspace;
+    workspace.init(".");
+
+    cxxopts::Options options("yakka", "Yakka the embedded builder. Ver " + yakka_version.to_string());
+    options.allow_unrecognised_options();
+    options.positional_help("<action> [optional args]");
+    options.add_options()
+        ("h,help", "Print usage")
+        ("r,refresh", "Refresh component database", cxxopts::value<bool>()->default_value("false"))
+        ("n,no-eval", "Skip the dependency and choice evaluation", cxxopts::value<bool>()->default_value("false"))
+        ("action", "Select from 'register', 'list', 'update', 'git', or a command", cxxopts::value<std::string>());
+
+    options.parse_positional({"action"});
+    auto result = options.parse(argc, argv);
+    if (result.count("help") || argc == 1)
+    {
+        std::cout << options.help() << std::endl;
+        return 0;
+    }
+    if (result["refresh"].as<bool>())
+    {
+        workspace.local_database.erase();
+
+        std::cout << "Scanning '.' for components\n";
+        workspace.local_database.scan_for_components();
+        workspace.local_database.save();
+        std::cout << "Scan complete.\n";
+    }
+
+    // Check if there is no action. If so, print the help
+    if (!result.count("action"))
+    {
+        std::cout << options.help() << std::endl;
+        return 0;
+    }
+
+    auto action = result["action"].as<std::string>();
+    if (action == "register")
+    {
+        if (result.unmatched().size() == 0)
+        {
+            console->error("Must provide URL of component registry");
+            return -1;
+        }
+        // Ensure the BOB registries directory exists
+        fs::create_directories(".yakka/registries");
+        console->info("Adding component registry...");
+        if (workspace.add_component_registry(result.unmatched()[0]) != yakka::yakka_status::SUCCESS)
+        {
+            console->error("Failed to add component registry. See yakka.log for details");
+            return -1;
+        }
+        console->info("Complete");
+        return 0;
+    }
+    else if (action == "list")
+    {
+        workspace.load_component_registries();
+        for (auto registry: workspace.registries)
+        {
+            std::cout << registry.second["name"] << "\n";
+            for (auto c: registry.second["provides"]["components"])
+                std::cout << "  - " << c.first << "\n";
+        }
+        return 0;
+    }
+    else if (action == "update")
+    {
+        // Find all the component repos in .yakka
+        //for (auto d: fs::directory_iterator(".yakka/repos"))
+        for (auto& i: result.unmatched())
+        {
+            // const auto name = d.path().filename().generic_string();
+            std::cout << "Updating: " << i << "\n";
+            workspace.update_component(i);
+        }
+
+        std::cout << "Complete\n";
+        return 0;
+    }
+    else if (action == "git")
+    {
+        auto iter = result.unmatched().begin();
+        const auto component_name = *iter;
+        std::string git_command = "--git-dir=.yakka/repos/" + component_name + "/.git --work-tree=components/" + component_name;
+        for (iter++ ; iter != result.unmatched().end(); ++iter)
+            if (iter->find(' ') == std::string::npos)
+                git_command.append( " " + *iter);
+            else
+                git_command.append( " \"" + *iter + "\"");
+
+        auto [output, result] = yakka::exec("git", git_command);
+        std::cout << output;
+        return 0;
+    }
+    else if (action.back() != '!')
+    {
+        std::cout << "Must provide an action or a command (commands end with !)\n";
+        return 0;
+    }
+
+    // Action must be a command. Drop the !
+    action.pop_back();
+
+    // Process the command line options
+    std::string project_name;
+    std::string feature_suffix;
+    std::vector<std::string> components;
+    std::vector<std::string> features;
+    std::unordered_set<std::string> commands;
+    for (auto s: result.unmatched())
+    {
+        // Identify features, commands, and components
+        if (s.front() == '+') {
+            feature_suffix += s;
+            features.push_back(s.substr(1));
+        }
+        else if (s.back() == '!')
+            commands.insert(s.substr(0, s.size() - 1));
+        else 
+        {
+            components.push_back(s);
+
+            // Compose the project name by concatenation all the components in CLI order.
+            // The features will be added at the end
+            project_name += s + "-";
+        }
+    }
+
+    if (components.size() == 0)
+    {
+        console->error("No components identified");
+        return -1;
+    }
+
+    // Remove the extra "-" and add the feature suffix
+    project_name.pop_back();
+    project_name += feature_suffix;
+
+    // Create a project
+    yakka::project project(project_name, workspace, yakkalog);
+
+    // Move the CLI parsed data to the project
+    // project.unprocessed_components = std::move(components);
+    // project.unprocessed_features = std::move(features);
+    project.commands = std::move(commands);
+
+    // Add the action as a command
+    project.commands.insert(action);
+
+    // Init the project
+    project.init_project(components, features);
+
+    if (!result["no-eval"].as<bool>()) {
+        evaluate_project_dependencies(workspace, project);
+        evaluate_project_choices(workspace, project);
+    } else {
+        console->info("Skipping project evalutaion");
+
+        for (const auto &i : components)
+        {
+            // Convert string to id
+            const auto component_id = yakka::component_dotname_to_id(i);
+            // Find the component in the project component database
+            auto component_path = workspace.find_component(component_id);
+            if (!component_path)
+            {
+                // log->info("{}: Couldn't find it", c);
+                continue;
+            }
+
+            // Add component to the required list and continue if this is not a new component
+            // Insert component and continue if this is not new
+            if (project.required_components.insert(component_id).second == false)
+                continue;
+
+            std::shared_ptr<yakka::component> new_component = std::make_shared<yakka::component>();
+            if (!new_component->parse_file(component_path.value(), project.blueprint_database).IsNull())
+                project.components.push_back(new_component);
+        }
+    }
+
+    yakkalog->info("Required features:");
+    for (auto f: project.required_features)
+        yakkalog->info("- {}", f);
+
+    project.generate_project_summary();
+    project.save_summary();
+
+    auto t1 = std::chrono::high_resolution_clock::now();
+    project.parse_blueprints();
+    project.generate_target_database();
+    auto t2 = std::chrono::high_resolution_clock::now();
+
+    auto duration = std::chrono::duration_cast<std::chrono::milliseconds>(t2 - t1).count();
+    yakkalog->info("{}ms to process blueprints", duration);
+    project.load_common_commands();
+
+    run_taskflow(project);
+    
+    auto yakka_end_time = fs::file_time_type::clock::now();
+    std::cout << "Complete in " << std::chrono::duration_cast<std::chrono::milliseconds>(yakka_end_time - yakka_start_time).count() << " milliseconds" << std::endl;
+
+    console->flush();
+    show_console_cursor(true);
+    
+    return 0;
+}
+
+
+void run_taskflow(yakka::project& project)
+{
+    project.work_task_count = 0;
+    std::atomic<int> execution_progress = 0;
+    tf::Executor executor;
+    auto finish = project.taskflow.emplace([&]() { execution_progress = 100; } );
+    for (auto& i: project.commands)
+        project.create_tasks(i, finish);
+    
+    ProgressBar building_bar {
+        option::BarWidth{ 50 },
+        option::ShowPercentage{ true },
+        option::PrefixText{ "Building " },
+        option::MaxProgress{project.work_task_count}
+    };
+
+    project.task_complete_handler = [&]() {
+        ++execution_progress;
+    };
+     
+    auto execution_future = executor.run(project.taskflow);
+    
+    do
+    {
+        building_bar.set_option(option::PostfixText{
+            std::to_string(execution_progress) + "/" + std::to_string(project.work_task_count)
+        });
+        building_bar.set_progress(execution_progress);
+    } while (execution_future.wait_for(500ms) != std::future_status::ready);
+
+    building_bar.set_option(option::PostfixText{
+        std::to_string(project.work_task_count) + "/" + std::to_string(project.work_task_count)
+    });
+    building_bar.set_progress(project.work_task_count);
+}
+
+static void evaluate_project_dependencies(yakka::workspace& workspace, yakka::project& project)
+{
+    auto console = spdlog::get("yakkaconsole");
+    auto yakkalog = spdlog::get("yakkalog");
+
+    auto t1 = std::chrono::high_resolution_clock::now();
+
+    if (project.evaluate_dependencies() == yakka::project::state::PROJECT_HAS_INVALID_COMPONENT)
+        exit(1);
+
+    // If we're missing a component, update the component database and try again
+    if (!project.unknown_components.empty())
+    {
+        console->info("Scanning workspace for missing components");
+        yakkalog->info("Scanning workspace to find missing components");
+        workspace.local_database.scan_for_components();
+        workspace.shared_database.scan_for_components();
+        project.unprocessed_components.swap(project.unknown_components);
+        project.evaluate_dependencies();
+    }
+
+    // If there are still missing components, try and download them
+    if (!project.unknown_components.empty())
+    {
+        workspace.load_component_registries();
+
+        show_console_cursor(false);
+        DynamicProgress<ProgressBar> fetch_progress_ui;
+        std::vector<std::shared_ptr<ProgressBar>> fetch_progress_bars;
+
+        std::map<std::string, std::future<fs::path>> fetch_list;
+        do
+        {
+            // Ask the workspace to fetch them
+            for (const auto& i: project.unknown_components)
+            {
+                if (fetch_list.find(i) != fetch_list.end())
+                    continue;
+                
+                // Check if component is in the registry
+                auto node = workspace.find_registry_component(i);
+                if (node)
+                {
+                    std::shared_ptr<ProgressBar> new_progress_bar = std::make_shared<ProgressBar>(option::BarWidth{ 50 }, option::ShowPercentage{ true }, option::PrefixText{ "Fetching " + i + " " }, option::SavedStartTime{ true });
+                    fetch_progress_bars.push_back(new_progress_bar);
+                    size_t id = fetch_progress_ui.push_back(*new_progress_bar);
+                    fetch_progress_ui.print_progress();
+                    auto result = workspace.fetch_component(i, *node, [&fetch_progress_ui,id](std::string prefix, size_t number) {
+                            fetch_progress_ui[id].set_option(option::PrefixText{prefix});
+                            if (number >= 100)
+                            {
+                                fetch_progress_ui[id].set_progress(100);
+                                fetch_progress_ui[id].mark_as_completed();
+                            }
+                            else
+                                fetch_progress_ui[id].set_progress(number);
+                        });
+                    if (result.valid())
+                        fetch_list.insert({i, std::move(result)});
+                }
+            }
+
+            // Check if we haven't been able to fetch any of the unknown components
+            if (fetch_list.empty())
+            {
+                for (const auto& i: project.unknown_components)
+                    console->error("Cannot fetch {}", i);
+                console->flush();
+                yakkalog->flush();
+                exit(0);
+            }
+
+            // Wait for one of the components to be complete
+            decltype(fetch_list)::iterator completed_fetch;
+            do {
+                completed_fetch = std::find_if(fetch_list.begin(), fetch_list.end(), [](auto& fetch_item){ return fetch_item.second.wait_for(100ms) == std::future_status::ready; } );
+            } while (completed_fetch == fetch_list.end());
+
+            auto new_component_path = completed_fetch->second.get();
+
+            // Check if the fetch worked
+            if (new_component_path.empty()) {
+                yakkalog->error("Failed to fetch {}", completed_fetch->first);
+                console->error("Failed to fetch {}", completed_fetch->first);
+                project.unknown_components.erase(completed_fetch->first);
+                fetch_list.erase(completed_fetch);
+                continue;
+            }
+
+            // Update the component database
+            if (new_component_path.string().starts_with(workspace.shared_components_path.string()))
+            {
+                yakkalog->info("Scanning for new component in shared database");
+                workspace.shared_database.scan_for_components(new_component_path);
+                workspace.shared_database.save();
+            }
+            else
+            {
+                yakkalog->info("Scanning for new component in local database");
+                workspace.local_database.scan_for_components(new_component_path);
+                workspace.shared_database.save();
+            }
+
+            // Check if any of our unknown components have been found
+            for (auto i = project.unknown_components.cbegin(); i != project.unknown_components.cend();)
+            {
+                if (workspace.local_database[*i] || workspace.shared_database[*i])
+                {
+                    // Remove component from the unknown list and add it to the unprocessed list
+                    project.unprocessed_components.insert(*i);
+                    i = project.unknown_components.erase(i);
+                }
+                else
+                    ++i;
+            }
+
+            // Remove the item from the fetch list
+            fetch_list.erase(completed_fetch);
+
+            // Re-evaluate the project dependencies
+            project.evaluate_dependencies();
+        } while(!project.unprocessed_components.empty() || !project.unknown_components.empty( ) || !fetch_list.empty());
+    }
+
+    auto t2 = std::chrono::high_resolution_clock::now();
+    auto duration = std::chrono::duration_cast<std::chrono::milliseconds>(t2 - t1).count();
+    yakkalog->info("{}ms to process components", duration);
+}
+
+static void evaluate_project_choices(yakka::workspace& workspace, yakka::project& project)
+{
+    auto console = spdlog::get("yakkaconsole");
+    auto yakkalog = spdlog::get("yakkalog");
+
+    project.evaluate_choices();
+
+    // Evaluate default values for empty choices
+    // for (auto& i: project.incomplete_choices)
+    // {
+    // }
+
+    if (!project.incomplete_choices.empty())
+    {
+        for (auto& i: project.incomplete_choices)
+        {
+            bool valid_options = false;
+            console->error("Component '{}' has a choice '{}' - Must choose from the following", i.first, i.second);
+            if (project.project_summary["choices"][i.second].contains("features"))
+            {
+                valid_options = true;
+                console->error("Features: ");
+                for (auto& b: project.project_summary["choices"][i.second]["features"])
+                    console->error("  - {}", b.get<std::string>());
+            }
+
+            if (project.project_summary["choices"][i.second].contains("components"))
+            {
+                valid_options = true;
+                console->error("Components: ");
+                for (auto& b: project.project_summary["choices"][i.second]["components"])
+                    console->error("  - {}", b.get<std::string>());
+            }
+
+            if (!valid_options) {
+                console->error("ERROR: Choice data is invalid");
+            }
+        }
+        exit(0);
+    }
+    if (!project.multiple_answer_choices.empty())
+    {
+        for (auto a: project.multiple_answer_choices)
+        {
+            console->error("Choice {} - Has multiple selections", a);
+        }
+        exit(-1);
+    }
 }