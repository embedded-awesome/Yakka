#pragma once

#include "yakka.hpp"
#include "yakka_component.hpp"
#include "yakka_workspace.hpp"
#include "component_database.hpp"
#include "blueprint_database.hpp"
#include "yaml-cpp/yaml.h"
#include "nlohmann/json.hpp"
#include "inja.hpp"
#include "spdlog/spdlog.h"
#include "indicators/progress_bar.hpp"
#include "taskflow.hpp"
#include <filesystem>
#include <regex>
#include <map>
#include <unordered_set>
#include <optional>
#include <functional>

namespace fs = std::filesystem;

namespace yakka
{
    const std::string default_output_directory  = "output/";

    typedef std::function<yakka::process_return(std::string, const nlohmann::json&, std::string, const nlohmann::json&, inja::Environment&)> blueprint_command;

    class project
    {
    public:
        enum class state {
            PROJECT_HAS_UNKNOWN_COMPONENTS,
            PROJECT_HAS_REMOTE_COMPONENTS,
            PROJECT_HAS_INVALID_COMPONENT,
            PROJECT_HAS_MULTIPLE_REPLACEMENTS,
            PROJECT_VALID
        };

    public:
        project( const std::string project_name, yakka::workspace& workspace, std::shared_ptr<spdlog::logger> log);

        virtual ~project( );

        void set_project_directory(const std::string path);
        void init_project(std::vector<std::string> components, std::vector<std::string> features);
        void init_project(const std::string build_string);
        void process_build_string(const std::string build_string);
        void parse_project_string( const std::vector<std::string>& project_string );
        void process_requirements(YAML::Node& component, YAML::Node child_node);
        state evaluate_dependencies();
        //std::optional<fs::path> find_component(const std::string component_dotname);
        void evaluate_choices();

        void parse_blueprints();
        void update_summary();
        void generate_project_summary();

        // Target database management
        void add_to_target_database( const std::string target );
        void generate_target_database();

        void load_common_commands();
        void set_project_file(const std::string filepath);
        void process_construction(indicators::ProgressBar& bar);
        void save_summary();
        void save_blueprints();
        bool has_data_dependency_changed(std::string data_path, const nlohmann::json left, const nlohmann::json right);
        void create_tasks(const std::string target_name, tf::Task& parent);

        // Logging
        std::shared_ptr<spdlog::logger> log;

        // Basic project data
        std::string project_name;
        std::string output_path;
        std::string yakka_home_directory;
        std::vector<std::string> initial_components;
        std::vector<std::string> initial_features;

        // Component processing
        std::unordered_set<std::string> unprocessed_components;
        std::unordered_set<std::string> unprocessed_features;
        std::unordered_set<std::string> unprocessed_choices;
<<<<<<< HEAD
=======
        std::unordered_set<std::string> replaced_components;
        std::unordered_map<std::string, std::string> replacements;
>>>>>>> 8548a7ee
        std::unordered_set<std::string> required_components;
        std::unordered_set<std::string> required_features;
        std::unordered_set<std::string> commands;
        std::unordered_set<std::string> unknown_components;
        std::vector< std::pair<std::string, std::string> > incomplete_choices;
        std::vector<std::string> multiple_answer_choices;

        YAML::Node  project_summary_yaml;
        std::string project_directory;
        std::string project_summary_file;
        fs::file_time_type project_summary_last_modified;
        std::vector<std::shared_ptr<yakka::component>> components;
        //yakka::component_database component_database;
        yakka::blueprint_database blueprint_database;

        nlohmann::json previous_summary;
        nlohmann::json project_summary;


        workspace& workspace;


        // Blueprint evaluation
        inja::Environment inja_environment;
        std::multimap<std::string, std::shared_ptr<blueprint_match> > target_database;
        std::multimap<std::string, construction_task> todo_list;
        int work_task_count;
        tf::Taskflow taskflow;
        std::atomic<bool> abort_build;

        std::map< std::string, blueprint_command > blueprint_commands;
        std::function<void()> task_complete_handler;

    private:
        void init_project();
    };

    std::string try_render(inja::Environment& env, const std::string& input, const nlohmann::json& data, std::shared_ptr<spdlog::logger> log);
    std::pair<std::string, int> run_command( const std::string target, construction_task* task, project* project );
} /* namespace yakka */

<|MERGE_RESOLUTION|>--- conflicted
+++ resolved
@@ -1,130 +1,127 @@
-#pragma once
-
-#include "yakka.hpp"
-#include "yakka_component.hpp"
-#include "yakka_workspace.hpp"
-#include "component_database.hpp"
-#include "blueprint_database.hpp"
-#include "yaml-cpp/yaml.h"
-#include "nlohmann/json.hpp"
-#include "inja.hpp"
-#include "spdlog/spdlog.h"
-#include "indicators/progress_bar.hpp"
-#include "taskflow.hpp"
-#include <filesystem>
-#include <regex>
-#include <map>
-#include <unordered_set>
-#include <optional>
-#include <functional>
-
-namespace fs = std::filesystem;
-
-namespace yakka
-{
-    const std::string default_output_directory  = "output/";
-
-    typedef std::function<yakka::process_return(std::string, const nlohmann::json&, std::string, const nlohmann::json&, inja::Environment&)> blueprint_command;
-
-    class project
-    {
-    public:
-        enum class state {
-            PROJECT_HAS_UNKNOWN_COMPONENTS,
-            PROJECT_HAS_REMOTE_COMPONENTS,
-            PROJECT_HAS_INVALID_COMPONENT,
-            PROJECT_HAS_MULTIPLE_REPLACEMENTS,
-            PROJECT_VALID
-        };
-
-    public:
-        project( const std::string project_name, yakka::workspace& workspace, std::shared_ptr<spdlog::logger> log);
-
-        virtual ~project( );
-
-        void set_project_directory(const std::string path);
-        void init_project(std::vector<std::string> components, std::vector<std::string> features);
-        void init_project(const std::string build_string);
-        void process_build_string(const std::string build_string);
-        void parse_project_string( const std::vector<std::string>& project_string );
-        void process_requirements(YAML::Node& component, YAML::Node child_node);
-        state evaluate_dependencies();
-        //std::optional<fs::path> find_component(const std::string component_dotname);
-        void evaluate_choices();
-
-        void parse_blueprints();
-        void update_summary();
-        void generate_project_summary();
-
-        // Target database management
-        void add_to_target_database( const std::string target );
-        void generate_target_database();
-
-        void load_common_commands();
-        void set_project_file(const std::string filepath);
-        void process_construction(indicators::ProgressBar& bar);
-        void save_summary();
-        void save_blueprints();
-        bool has_data_dependency_changed(std::string data_path, const nlohmann::json left, const nlohmann::json right);
-        void create_tasks(const std::string target_name, tf::Task& parent);
-
-        // Logging
-        std::shared_ptr<spdlog::logger> log;
-
-        // Basic project data
-        std::string project_name;
-        std::string output_path;
-        std::string yakka_home_directory;
-        std::vector<std::string> initial_components;
-        std::vector<std::string> initial_features;
-
-        // Component processing
-        std::unordered_set<std::string> unprocessed_components;
-        std::unordered_set<std::string> unprocessed_features;
-        std::unordered_set<std::string> unprocessed_choices;
-<<<<<<< HEAD
-=======
-        std::unordered_set<std::string> replaced_components;
-        std::unordered_map<std::string, std::string> replacements;
->>>>>>> 8548a7ee
-        std::unordered_set<std::string> required_components;
-        std::unordered_set<std::string> required_features;
-        std::unordered_set<std::string> commands;
-        std::unordered_set<std::string> unknown_components;
-        std::vector< std::pair<std::string, std::string> > incomplete_choices;
-        std::vector<std::string> multiple_answer_choices;
-
-        YAML::Node  project_summary_yaml;
-        std::string project_directory;
-        std::string project_summary_file;
-        fs::file_time_type project_summary_last_modified;
-        std::vector<std::shared_ptr<yakka::component>> components;
-        //yakka::component_database component_database;
-        yakka::blueprint_database blueprint_database;
-
-        nlohmann::json previous_summary;
-        nlohmann::json project_summary;
-
-
-        workspace& workspace;
-
-
-        // Blueprint evaluation
-        inja::Environment inja_environment;
-        std::multimap<std::string, std::shared_ptr<blueprint_match> > target_database;
-        std::multimap<std::string, construction_task> todo_list;
-        int work_task_count;
-        tf::Taskflow taskflow;
-        std::atomic<bool> abort_build;
-
-        std::map< std::string, blueprint_command > blueprint_commands;
-        std::function<void()> task_complete_handler;
-
-    private:
-        void init_project();
-    };
-
-    std::string try_render(inja::Environment& env, const std::string& input, const nlohmann::json& data, std::shared_ptr<spdlog::logger> log);
-    std::pair<std::string, int> run_command( const std::string target, construction_task* task, project* project );
-} /* namespace yakka */
-
+#pragma once
+
+#include "yakka.hpp"
+#include "yakka_component.hpp"
+#include "yakka_workspace.hpp"
+#include "component_database.hpp"
+#include "blueprint_database.hpp"
+#include "yaml-cpp/yaml.h"
+#include "nlohmann/json.hpp"
+#include "inja.hpp"
+#include "spdlog/spdlog.h"
+#include "indicators/progress_bar.hpp"
+#include "taskflow.hpp"
+#include <filesystem>
+#include <regex>
+#include <map>
+#include <unordered_set>
+#include <optional>
+#include <functional>
+
+namespace fs = std::filesystem;
+
+namespace yakka
+{
+    const std::string default_output_directory  = "output/";
+
+    typedef std::function<yakka::process_return(std::string, const nlohmann::json&, std::string, const nlohmann::json&, inja::Environment&)> blueprint_command;
+
+    class project
+    {
+    public:
+        enum class state {
+            PROJECT_HAS_UNKNOWN_COMPONENTS,
+            PROJECT_HAS_REMOTE_COMPONENTS,
+            PROJECT_HAS_INVALID_COMPONENT,
+            PROJECT_HAS_MULTIPLE_REPLACEMENTS,
+            PROJECT_VALID
+        };
+
+    public:
+        project( const std::string project_name, yakka::workspace& workspace, std::shared_ptr<spdlog::logger> log);
+
+        virtual ~project( );
+
+        void set_project_directory(const std::string path);
+        void init_project(std::vector<std::string> components, std::vector<std::string> features);
+        void init_project(const std::string build_string);
+        void process_build_string(const std::string build_string);
+        void parse_project_string( const std::vector<std::string>& project_string );
+        void process_requirements(YAML::Node& component, YAML::Node child_node);
+        state evaluate_dependencies();
+        //std::optional<fs::path> find_component(const std::string component_dotname);
+        void evaluate_choices();
+
+        void parse_blueprints();
+        void update_summary();
+        void generate_project_summary();
+
+        // Target database management
+        void add_to_target_database( const std::string target );
+        void generate_target_database();
+
+        void load_common_commands();
+        void set_project_file(const std::string filepath);
+        void process_construction(indicators::ProgressBar& bar);
+        void save_summary();
+        void save_blueprints();
+        bool has_data_dependency_changed(std::string data_path, const nlohmann::json left, const nlohmann::json right);
+        void create_tasks(const std::string target_name, tf::Task& parent);
+
+        // Logging
+        std::shared_ptr<spdlog::logger> log;
+
+        // Basic project data
+        std::string project_name;
+        std::string output_path;
+        std::string yakka_home_directory;
+        std::vector<std::string> initial_components;
+        std::vector<std::string> initial_features;
+
+        // Component processing
+        std::unordered_set<std::string> unprocessed_components;
+        std::unordered_set<std::string> unprocessed_features;
+        std::unordered_set<std::string> unprocessed_choices;
+        std::unordered_set<std::string> replaced_components;
+        std::unordered_map<std::string, std::string> replacements;
+        std::unordered_set<std::string> required_components;
+        std::unordered_set<std::string> required_features;
+        std::unordered_set<std::string> commands;
+        std::unordered_set<std::string> unknown_components;
+        std::vector< std::pair<std::string, std::string> > incomplete_choices;
+        std::vector<std::string> multiple_answer_choices;
+
+        YAML::Node  project_summary_yaml;
+        std::string project_directory;
+        std::string project_summary_file;
+        fs::file_time_type project_summary_last_modified;
+        std::vector<std::shared_ptr<yakka::component>> components;
+        //yakka::component_database component_database;
+        yakka::blueprint_database blueprint_database;
+
+        nlohmann::json previous_summary;
+        nlohmann::json project_summary;
+
+
+        workspace& workspace;
+
+
+        // Blueprint evaluation
+        inja::Environment inja_environment;
+        std::multimap<std::string, std::shared_ptr<blueprint_match> > target_database;
+        std::multimap<std::string, construction_task> todo_list;
+        int work_task_count;
+        tf::Taskflow taskflow;
+        std::atomic<bool> abort_build;
+
+        std::map< std::string, blueprint_command > blueprint_commands;
+        std::function<void()> task_complete_handler;
+
+    private:
+        void init_project();
+    };
+
+    std::string try_render(inja::Environment& env, const std::string& input, const nlohmann::json& data, std::shared_ptr<spdlog::logger> log);
+    std::pair<std::string, int> run_command( const std::string target, construction_task* task, project* project );
+} /* namespace yakka */
+